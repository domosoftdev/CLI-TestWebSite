#!/usr/bin/env python3
# -*- coding: utf-8 -*-

"""
Outil d'analyse de sécurité de site web.
Vérifie les certificats SSL/TLS et les en-têtes de sécurité HTTP.
"""

import argparse
import socket
import ssl
import sys
import urllib.parse
import requests
import json
from datetime import datetime
from sslyze import (
    Scanner,
    ServerScanRequest,
    ServerNetworkLocation,
    ScanCommandAttemptStatusEnum,
    ServerScanStatusEnum,
)
from sslyze.errors import ServerHostnameCouldNotBeResolved
from sslyze.plugins.scan_commands import ScanCommand
import dns.resolver
from bs4 import BeautifulSoup

SEVERITY_SCORES = {
    "CRITICAL": 10,
    "HIGH": 7,
    "MEDIUM": 4,
    "LOW": 1,
    "INFO": 0
}

def check_host_exists(hostname):
    """Vérifie si un nom d'hôte existe via une résolution DNS."""
    try:
        socket.gethostbyname_ex(hostname)
        return True
    except socket.gaierror:
        return False

def get_hostname(url):
    """Extrait le nom d'hôte d'une URL."""
    if url.startswith('https://'):
        url = url[8:]
    if url.startswith('http://'):
        url = url[7:]
    if '/' in url:
        url = url.split('/')[0]
    return url

def check_ssl_certificate(hostname):
    """Vérifie le certificat SSL/TLS d'un hôte et retourne un dictionnaire de résultats."""
    context = ssl.create_default_context()
    try:
        with socket.create_connection((hostname, 443), timeout=5) as sock:
            with context.wrap_socket(sock, server_hostname=hostname) as ssock:
                cert = ssock.getpeercert()
<<<<<<< HEAD

                subject = dict(x[0] for x in cert['subject'])
                issuer = dict(x[0] for x in cert.get('issuer', []))

                print(f"  Sujet du certificat : {subject.get('commonName', 'N/A')}")
                print(f"  Émetteur : {issuer.get('commonName', 'N/A')}")

                exp_date_str = cert['notAfter']
                exp_date = datetime.strptime(exp_date_str, '%b %d %H:%M:%S %Y %Z')
                print(f"  Date d'expiration : {exp_date.strftime('%Y-%m-%d')}")

=======
                subject = dict(x[0] for x in cert['subject'])
                issuer = dict(x[0] for x in cert.get('issuer', []))
                exp_date = datetime.strptime(cert['notAfter'], '%b %d %H:%M:%S %Y %Z')
                result = {
                    "sujet": subject.get('commonName', 'N/A'),
                    "emetteur": issuer.get('commonName', 'N/A'),
                    "date_expiration": exp_date.strftime('%Y-%m-%d'),
                }
>>>>>>> ddf29de7
                if exp_date < datetime.now():
                    result.update({"statut": "ERROR", "message": "Le certificat a expiré.", "criticite": "CRITICAL", "remediation": "Renouvelez votre certificat SSL/TLS immédiatement."})
                else:
<<<<<<< HEAD
                    print("  Le certificat est valide.")

    except ssl.SSLCertVerificationError as e:
        print(f"  ERREUR : La vérification du certificat a échoué ({e.reason}).")
        print("    Cause probable : Le serveur n'envoie pas la chaîne de certificats complète (certificat intermédiaire manquant) ou utilise un certificat auto-signé.")
        print("    Tentative de récupération des détails du certificat non approuvé...")
        try:
            insecure_context = ssl.create_default_context()
            insecure_context.check_hostname = False
            insecure_context.verify_mode = ssl.CERT_NONE

            with socket.create_connection((hostname, 443), timeout=5) as sock:
                with insecure_context.wrap_socket(sock, server_hostname=hostname) as ssock:
                    cert = ssock.getpeercert()
                    if not cert:
                        print("    Le serveur n'a fourni aucun certificat lors de la connexion non sécurisée.")
                        return

                    subject = dict(x[0] for x in cert.get('subject', []))
                    issuer = dict(x[0] for x in cert.get('issuer', []))
                    exp_date_str = cert.get('notAfter')

                    print("    --- DÉTAILS DU CERTIFICAT NON APPROUVÉ ---")
                    print(f"      Sujet : {subject.get('commonName', 'N/A')}")
                    print(f"      Émetteur : {issuer.get('commonName', 'N/A')}")

                    if exp_date_str:
                        exp_date = datetime.strptime(exp_date_str, '%b %d %H:%M:%S %Y %Z')
                        print(f"      Expire le : {exp_date.strftime('%Y-%m-%d')}")
                    else:
                        print("      Date d'expiration : Information non disponible")
                    print("    -----------------------------------------")

        except Exception as inner_e:
            print(f"    Impossible de récupérer les détails du certificat non approuvé : {inner_e}")
=======
                    result.update({"statut": "SUCCESS", "message": "Le certificat est valide.", "criticite": "INFO"})
                return result
    except ssl.SSLCertVerificationError as e:
        return {"statut": "ERROR", "message": f"La vérification du certificat a échoué ({e.reason}).", "criticite": "HIGH", "remediation": "Vérifiez que votre chaîne de certificats est complète (certificats intermédiaires) et que le certificat n'est pas auto-signé."}
>>>>>>> ddf29de7
    except socket.timeout:
        return {"statut": "ERROR", "message": "La connexion au serveur a échoué (timeout).", "criticite": "HIGH", "remediation": "Assurez-vous que le port 443 est ouvert et accessible."}
    except Exception as e:
        return {"statut": "ERROR", "message": f"Erreur inattendue lors de la vérification du certificat : {e}", "criticite": "HIGH"}

def scan_tls_protocols(hostname):
    """Scanne les protocoles SSL/TLS supportés et retourne une liste de résultats."""
    results = []
    remediation_text = "Désactivez les protocoles SSL/TLS obsolètes sur votre serveur. Pour Nginx, utilisez 'ssl_protocols TLSv1.2 TLSv1.3;'. Pour Apache, 'SSLProtocol all -SSLv3 -TLSv1 -TLSv1.1'."
    try:
        server_location = ServerNetworkLocation(hostname=hostname, port=443)
<<<<<<< HEAD

=======
>>>>>>> ddf29de7
        scan_request = ServerScanRequest(
            server_location=server_location,
            scan_commands={
                ScanCommand.SSL_2_0_CIPHER_SUITES, ScanCommand.SSL_3_0_CIPHER_SUITES,
                ScanCommand.TLS_1_0_CIPHER_SUITES, ScanCommand.TLS_1_1_CIPHER_SUITES,
                ScanCommand.TLS_1_2_CIPHER_SUITES, ScanCommand.TLS_1_3_CIPHER_SUITES,
            },
        )
        scanner = Scanner()
        scanner.queue_scans([scan_request])
<<<<<<< HEAD

        print(f"  Scan en cours sur {hostname}, cela peut prendre un moment...")

        for server_scan_result in scanner.get_results():
            if server_scan_result.scan_status == ServerScanStatusEnum.ERROR_NO_CONNECTIVITY:
                print(f"  ERREUR : Impossible de se connecter à {hostname}: {server_scan_result.connectivity_error_trace}")
                return

            # Associer les résultats aux noms de protocoles
            scan_result = server_scan_result.scan_result
            protocol_results = {
                "SSL 2.0": scan_result.ssl_2_0_cipher_suites,
                "SSL 3.0": scan_result.ssl_3_0_cipher_suites,
                "TLS 1.0": scan_result.tls_1_0_cipher_suites,
                "TLS 1.1": scan_result.tls_1_1_cipher_suites,
                "TLS 1.2": scan_result.tls_1_2_cipher_suites,
                "TLS 1.3": scan_result.tls_1_3_cipher_suites,
=======
        for result in scanner.get_results():
            if result.scan_status == ServerScanStatusEnum.ERROR_NO_CONNECTIVITY:
                return [{"statut": "ERROR", "message": f"Impossible de se connecter à {hostname} pour le scan TLS.", "criticite": "HIGH"}]
            
            proto_scans = {
                "SSL 2.0": result.scan_result.ssl_2_0_cipher_suites, "SSL 3.0": result.scan_result.ssl_3_0_cipher_suites,
                "TLS 1.0": result.scan_result.tls_1_0_cipher_suites, "TLS 1.1": result.scan_result.tls_1_1_cipher_suites,
                "TLS 1.2": result.scan_result.tls_1_2_cipher_suites, "TLS 1.3": result.scan_result.tls_1_3_cipher_suites,
>>>>>>> ddf29de7
            }
            for name, scan in proto_scans.items():
                if scan.status == ScanCommandAttemptStatusEnum.ERROR: continue
                if scan.result.accepted_cipher_suites:
                    crit = "HIGH" if name in ["SSL 2.0", "SSL 3.0", "TLS 1.0", "TLS 1.1"] else "INFO"
                    res = {"protocole": name, "statut": "ERROR" if crit == "HIGH" else "SUCCESS", "message": "Supporté", "criticite": crit}
                    if crit == "HIGH": res["remediation"] = remediation_text
                    results.append(res)
                else:
                    results.append({"protocole": name, "statut": "SUCCESS", "message": "Non supporté", "criticite": "INFO"})
            return results
    except Exception as e:
        return [{"statut": "ERROR", "message": f"Erreur inattendue lors du scan sslyze: {e}", "criticite": "HIGH"}]

def check_http_to_https_redirect(hostname):
    """Vérifie si le site redirige automatiquement de HTTP vers HTTPS."""
    remediation_text = "Configurez votre serveur web pour forcer la redirection de tout le trafic HTTP vers HTTPS. Pour Nginx: 'return 301 https://$host$request_uri;'."
    try:
<<<<<<< HEAD
        url = f"http://{hostname}"
        response = requests.get(url, allow_redirects=False, timeout=10)

        if 300 <= response.status_code < 400:
            location = response.headers.get('Location', '')
            if location.startswith('https://'):
                print(f"  SUCCÈS : Le site redirige de HTTP vers HTTPS (Code: {response.status_code}).")
            else:
                print(f"  ERREUR : Le site redirige, mais pas directement vers HTTPS (vers: {location}).")
        else:
            print(f"  ERREUR : Le site ne redirige pas de HTTP vers HTTPS (Code: {response.status_code}).")

    except requests.exceptions.Timeout:
        print("  ERREUR : La connexion au serveur a échoué (timeout) lors du test de redirection.")
    except requests.exceptions.RequestException as e:
        print(f"  Erreur inattendue lors du test de redirection : {e}")

def check_email_security_dns(hostname):
    """Vérifie la présence des enregistrements DNS de sécurité (NS, A, MX, DMARC, SPF)."""
    print("\n--- Analyse des enregistrements DNS et de sécurité e-mail ---")

    # 1. Vérification des serveurs de noms (NS)
    print("\n  1. Serveurs de noms (NS) :")
    try:
        answers = dns.resolver.resolve(hostname, 'NS')
        nameservers = [str(rdata.target) for rdata in answers]
        print(f"    ✅ SUCCÈS : {len(nameservers)} serveurs de noms trouvés.")
        for ns in nameservers:
            print(f"      - {ns}")
    except dns.resolver.NoAnswer:
        print("    ❌ ERREUR : Aucun enregistrement NS trouvé.")
=======
        response = requests.get(f"http://{hostname}", allow_redirects=False, timeout=10)
        if 300 <= response.status_code < 400 and response.headers.get('Location', '').startswith('https://'):
            return {"statut": "SUCCESS", "message": "Redirection correcte vers HTTPS.", "criticite": "INFO"}
        return {"statut": "ERROR", "message": "La redirection de HTTP vers HTTPS n'est pas correctement configurée.", "criticite": "MEDIUM", "remediation": remediation_text}
>>>>>>> ddf29de7
    except Exception as e:
        return {"statut": "ERROR", "message": f"Erreur lors du test de redirection: {e}", "criticite": "HIGH"}

<<<<<<< HEAD
    # 2. Vérification de l'enregistrement A
    print("\n  2. Enregistrement A (Adresse IP) :")
    try:
        answers = dns.resolver.resolve(hostname, 'A')
        ips = [rdata.address for rdata in answers]
        print(f"    ✅ SUCCÈS : {len(ips)} adresse(s) IP trouvée(s).")
        for ip in ips:
            print(f"      - {ip}")
    except dns.resolver.NoAnswer:
        print("    ❌ ERREUR : Aucun enregistrement A trouvé.")
    except Exception as e:
        print(f"    ⚠️ AVERTISSEMENT : Une erreur est survenue lors de la recherche de l'enregistrement A : {e}")

    # 3. Vérification de l'enregistrement MX
    print("\n  3. Enregistrements MX (Serveurs de messagerie) :")
=======
def check_email_security_dns(hostname):
    """Vérifie la présence des enregistrements DNS de sécurité et retourne un dictionnaire de résultats."""
    results = {}
>>>>>>> ddf29de7
    try:
        dmarc_ans = dns.resolver.resolve(f"_dmarc.{hostname}", 'TXT')
        dmarc_rec = ' '.join([b.decode() for b in dmarc_ans[0].strings])
        results['dmarc'] = {"statut": "SUCCESS", "valeur": dmarc_rec, "criticite": "INFO"}
    except Exception:
        results['dmarc'] = {"statut": "ERROR", "message": "Aucun enregistrement DMARC trouvé.", "criticite": "HIGH", "remediation": "Ajoutez un enregistrement DMARC à votre zone DNS pour protéger contre l'usurpation d'e-mail."}
    try:
<<<<<<< HEAD
        dmarc_query = f"_dmarc.{hostname}"
        answers = dns.resolver.resolve(dmarc_query, 'TXT')
        dmarc_record = ' '.join([b.decode('utf-8') for b in answers[0].strings])
        print(f"    ✅ SUCCÈS : Enregistrement DMARC trouvé.")
        print(f"      Valeur : {dmarc_record}")
        if 'p=none' in dmarc_record.lower():
            print("      ℹ️ INFO : La politique est 'none'. C'est un bon début pour la surveillance. Pensez à passer à 'quarantine' ou 'reject' après avoir analysé les rapports.")
        if 'rua=' in dmarc_record.lower():
            print("      ℹ️ INFO : Assurez-vous de surveiller les rapports envoyés à l'adresse 'rua' pour identifier les problèmes d'envoi.")
    except (dns.resolver.NXDOMAIN, dns.resolver.NoAnswer):
        print("    ❌ ERREUR : Aucun enregistrement DMARC trouvé. Très recommandé.")
        print("\n      --- Comment corriger ---")
        print("      1. Créez un enregistrement DNS de type TXT avec le nom d'hôte '_dmarc'.")
        print("      2. Commencez avec une valeur simple pour surveiller, sans bloquer d'e-mails :")
        print("         v=DMARC1; p=none; rua=mailto:votre-adresse@exemple.com")
        print("      3. Remplacez 'votre-adresse@exemple.com' par une adresse où vous pouvez recevoir les rapports.")
        print("      ------------------------")
    except Exception as e:
        print(f"    ⚠️ AVERTISSEMENT : Une erreur est survenue lors de la recherche DMARC : {e}")

    # 5. Vérification SPF
    print("\n  5. Enregistrement SPF :")
    try:
        answers = dns.resolver.resolve(hostname, 'TXT')
        spf_record = None
        for record in answers:
            txt_record = ' '.join([b.decode('utf-8') for b in record.strings])
            if txt_record.startswith('v=spf1'):
                spf_record = txt_record
                break

        if spf_record:
            print(f"    ✅ SUCCÈS : Enregistrement SPF trouvé.")
            print(f"      Valeur : {spf_record}")
=======
        txt_ans = dns.resolver.resolve(hostname, 'TXT')
        spf_rec = next((s for s in [' '.join([b.decode() for r in txt_ans]) for r in txt_ans] if s.startswith('v=spf1')), None)
        if spf_rec:
            results['spf'] = {"statut": "SUCCESS", "valeur": spf_rec, "criticite": "INFO"}
>>>>>>> ddf29de7
        else:
            results['spf'] = {"statut": "ERROR", "message": "Aucun enregistrement SPF trouvé.", "criticite": "HIGH", "remediation": "Ajoutez un enregistrement SPF à votre zone DNS pour spécifier les serveurs autorisés à envoyer des e-mails pour votre domaine."}
    except Exception:
        results['spf'] = {"statut": "ERROR", "message": "Aucun enregistrement TXT trouvé.", "criticite": "HIGH"}
    return results

def check_cookie_security(hostname):
    """Analyse les attributs de sécurité des cookies et retourne une liste de résultats."""
    results = []
    try:
        response = requests.get(f"https://{hostname}", timeout=10)
        raw_cookies = response.raw.headers.get_all('Set-Cookie', [])
        if not raw_cookies:
            return [{"statut": "INFO", "message": "Aucun cookie n'a été défini par le serveur.", "criticite": "INFO"}]

<<<<<<< HEAD
            cookie_attributes = {p.lower() for p in parts[1:]}

            # Secure
            if 'secure' in cookie_attributes:
                print("    ✅ SUCCÈS : L'attribut 'Secure' est présent.")
            else:
                print("    ❌ ERREUR : L'attribut 'Secure' est manquant.")

            # HttpOnly
            if 'httponly' in cookie_attributes:
                print("    ✅ SUCCÈS : L'attribut 'HttpOnly' est présent.")
            else:
                print("    ⚠️ AVERTISSEMENT : L'attribut 'HttpOnly' est manquant.")

            # SameSite
            samesite_found = False
            for attr in cookie_attributes:
                if attr.startswith('samesite='):
                    value = attr.split('=')[1]
                    print(f"    ✅ SUCCÈS : L'attribut 'SameSite' est présent avec la valeur '{value}'.")
                    if value.lower() not in ['strict', 'lax']:
                        print("      ⚠️ AVERTISSEMENT : La valeur 'None' pour SameSite requiert l'attribut 'Secure'.")
                    samesite_found = True
                    break
            if not samesite_found:
                print("    ⚠️ AVERTISSEMENT : L'attribut 'SameSite' est manquant.")

    except requests.exceptions.RequestException as e:
        print(f"  Erreur lors de la récupération des cookies : {e}")
=======
        for header in raw_cookies:
            parts = [p.strip().lower() for p in header.split(';')]
            cookie_name = parts[0].split('=')[0]
            attributes = set(parts[1:])
            
            cookie_res = {"nom": cookie_name}
            secure_ok = 'secure' in attributes
            httponly_ok = 'httponly' in attributes
            samesite_ok = any(a.startswith('samesite=') for a in attributes)

            cookie_res["secure"] = {"present": secure_ok, "criticite": "INFO" if secure_ok else "HIGH", "remediation": "Ajoutez l'attribut 'Secure' à vos cookies."}
            cookie_res["httponly"] = {"present": httponly_ok, "criticite": "INFO" if httponly_ok else "MEDIUM", "remediation": "Ajoutez l'attribut 'HttpOnly' pour empêcher l'accès aux cookies via JavaScript."}
            cookie_res["samesite"] = {"present": samesite_ok, "criticite": "INFO" if samesite_ok else "MEDIUM", "remediation": "Ajoutez l'attribut 'SameSite=Strict' ou 'SameSite=Lax' pour protéger contre les attaques CSRF."}
            results.append(cookie_res)
        return results
    except Exception as e:
        return [{"statut": "ERROR", "message": f"Erreur lors de la récupération des cookies: {e}", "criticite": "HIGH"}]
>>>>>>> ddf29de7

def check_security_headers(hostname):
    """Analyse les en-têtes de sécurité HTTP et retourne un dictionnaire de résultats."""
    results = {"empreinte": [], "en-tetes_securite": {}}
    try:
        response = requests.get(f"https://{hostname}", timeout=10)
        headers = {k.lower(): v for k, v in response.headers.items()}
<<<<<<< HEAD

        print(f"  Analyse des en-têtes pour l'URL finale : {response.url}")

        # 1. Strict-Transport-Security (HSTS)
        print("\n  1. Strict-Transport-Security (HSTS) :")
        if 'strict-transport-security' in headers:
            value = headers['strict-transport-security']
            max_age_found = False
            if 'max-age' in value:
                max_age_val = int(value.split('max-age=')[1].split(';')[0])
                if max_age_val >= 15552000: # ~6 mois
                    print(f"    ✅ SUCCÈS : HSTS est activé avec un max-age long ({max_age_val}s).")
                    max_age_found = True
                else:
                    print(f"    ⚠️ AVERTISSEMENT : HSTS est activé, mais le max-age est court ({max_age_val}s). Recommandé : >= 15552000.")
            if not max_age_found:
                 print(f"    ⚠️ AVERTISSEMENT : L'en-tête HSTS est présent mais n'a pas de directive 'max-age'.")

            if 'includesubdomains' in value.lower():
                print("    ✅ SUCCÈS : La directive 'includeSubDomains' est présente.")
            else:
                print("    ⚠️ AVERTISSEMENT : La directive 'includeSubDomains' est recommandée mais absente.")
=======
        results['url_finale'] = response.url

        for h in ['server', 'x-powered-by', 'x-aspnet-version']:
            if h in headers:
                results['empreinte'].append({"header": h, "valeur": headers[h], "criticite": "LOW", "remediation": f"Supprimez l'en-tête '{h}' de vos réponses HTTP pour ne pas divulguer d'informations sur votre infrastructure."})

        hsts_header = headers.get('strict-transport-security')
        if hsts_header and 'max-age' in hsts_header and int(hsts_header.split('max-age=')[1].split(';')[0]) >= 15552000:
            results['en-tetes_securite']['hsts'] = {"statut": "SUCCESS", "criticite": "INFO"}
>>>>>>> ddf29de7
        else:
            results['en-tetes_securite']['hsts'] = {"statut": "ERROR", "criticite": "HIGH", "remediation": "Implémentez l'en-tête HSTS avec un 'max-age' d'au moins 6 mois. Exemple pour Nginx: add_header Strict-Transport-Security 'max-age=15552000; includeSubDomains';"}

        xfo_header = headers.get('x-frame-options', '').upper()
        if xfo_header in ['DENY', 'SAMEORIGIN']:
            results['en-tetes_securite']['x-frame-options'] = {"statut": "SUCCESS", "criticite": "INFO"}
        else:
<<<<<<< HEAD
            print("    ❌ ERREUR : L'en-tête X-Frame-Options est manquant. Recommandé pour prévenir le clickjacking.")

        # 3. X-Content-Type-Options
        print("\n  3. X-Content-Type-Options :")
        if 'x-content-type-options' in headers:
            value = headers['x-content-type-options'].lower()
            if value == 'nosniff':
                print(f"    ✅ SUCCÈS : X-Content-Type-Options est correctement configuré à 'nosniff'.")
            else:
                print(f"    ⚠️ AVERTISSEMENT : X-Content-Type-Options a une valeur inattendue : '{value}'.")
=======
            results['en-tetes_securite']['x-frame-options'] = {"statut": "ERROR", "criticite": "MEDIUM", "remediation": "Ajoutez l'en-tête 'X-Frame-Options: SAMEORIGIN' ou 'DENY' pour vous protéger du clickjacking."}

        xcto_header = headers.get('x-content-type-options', '').lower()
        if xcto_header == 'nosniff':
            results['en-tetes_securite']['x-content-type-options'] = {"statut": "SUCCESS", "criticite": "INFO"}
>>>>>>> ddf29de7
        else:
            results['en-tetes_securite']['x-content-type-options'] = {"statut": "ERROR", "criticite": "MEDIUM", "remediation": "Ajoutez l'en-tête 'X-Content-Type-Options: nosniff'."}

        csp_header = headers.get('content-security-policy')
        if csp_header:
            results['en-tetes_securite']['csp'] = {"statut": "SUCCESS", "criticite": "INFO"}
        else:
            results['en-tetes_securite']['csp'] = {"statut": "WARNING", "criticite": "LOW", "remediation": "Envisagez d'implémenter une Content Security Policy (CSP) pour une défense en profondeur contre les attaques XSS."}
            
        return results
    except Exception as e:
        return {"statut": "ERROR", "message": f"Erreur lors de la récupération des en-têtes: {e}", "criticite": "HIGH"}

def check_cms_footprint(hostname):
    """Recherche des empreintes de CMS via la balise meta et retourne un dictionnaire."""
    try:
        response = requests.get(f"https://{hostname}", timeout=10)
        soup = BeautifulSoup(response.content, 'lxml')
        gen_tag = soup.find('meta', attrs={'name': 'generator'})
        if gen_tag and gen_tag.get('content'):
            return {"statut": "INFO", "message": f"Balise 'generator' trouvée: {gen_tag.get('content')}", "criticite": "INFO"}
        return {"statut": "INFO", "message": "Aucune balise meta 'generator' trouvée.", "criticite": "INFO"}
    except Exception as e:
        return {"statut": "ERROR", "message": f"Erreur lors de l'analyse CMS: {e}", "criticite": "HIGH"}

def check_cms_paths(hostname):
    """Recherche des chemins de fichiers spécifiques à des CMS et retourne une liste de résultats."""
    results = []
    paths = {'WordPress': ['/wp-login.php', '/wp-admin/'], 'Joomla': ['/administrator/']}
    for cms, path_list in paths.items():
        for path in path_list:
            try:
                if requests.head(f"https://{hostname}{path}", timeout=3, allow_redirects=True).status_code in [200, 302, 301]:
                    results.append({"cms": cms, "path": path, "criticite": "INFO"})
            except requests.exceptions.RequestException: continue
    return results


def calculate_score(results):
    """Calcule le score de dangerosité et attribue une note."""
    total_score = 0
    
    def traverse_results(data):
        nonlocal total_score
        if isinstance(data, dict):
            if 'criticite' in data:
                total_score += SEVERITY_SCORES.get(data['criticite'], 0)
            for key, value in data.items():
                traverse_results(value)
        elif isinstance(data, list):
            for item in data:
                traverse_results(item)

    traverse_results(results)

    if total_score == 0:
        grade = "A+"
    elif total_score <= 10:
        grade = "A"
    elif total_score <= 20:
        grade = "B"
    elif total_score <= 40:
        grade = "C"
    elif total_score <= 60:
        grade = "D"
    else:
        grade = "F"
        
    return total_score, grade

def print_human_readable_report(results):
    """Affiche les résultats de l'analyse de manière lisible pour un humain."""
    
    STATUS_ICONS = {"SUCCESS": "✅", "ERROR": "❌", "WARNING": "⚠️", "INFO": "ℹ️"}
    score, grade = calculate_score(results)

    print("\n" + "="*50)
    print(f" RAPPORT D'ANALYSE DE SÉCURITÉ POUR : {results['hostname']}")
    print(f" SCORE DE DANGEROSITÉ : {score} (Note : {grade})")
    print("="*50)

    # Helper to print severity
    def crit_str(criticite):
        return f"[{criticite}]" if criticite != "INFO" else ""

    # Certificat SSL
    print("\n--- Analyse du certificat SSL/TLS ---")
    ssl_cert = results.get('ssl_certificate', {})
    icon = STATUS_ICONS.get(ssl_cert.get('statut'), '❓')
    criticite = ssl_cert.get('criticite', '')
    print(f"  {icon} {crit_str(criticite)} {ssl_cert.get('message', 'Aucune donnée.')}")
    if ssl_cert.get('statut') == "SUCCESS":
        print(f"    Sujet    : {ssl_cert.get('sujet')}\n    Émetteur : {ssl_cert.get('emetteur')}\n    Expire le: {ssl_cert.get('date_expiration')}")
    if 'remediation' in ssl_cert:
        print(f"    -> Action : {ssl_cert['remediation']}")

    # Protocoles TLS
    print("\n--- Scan des protocoles SSL/TLS supportés ---")
    for proto in results.get('tls_protocols', []):
        icon = STATUS_ICONS.get(proto.get('statut'), '❓')
        criticite = proto.get('criticite', '')
        print(f"  {icon} {crit_str(criticite)} {proto.get('protocole', '')} : {proto.get('message', '')}")
        if 'remediation' in proto:
            print(f"    -> Action : {proto['remediation']}")

    # Redirection HTTP
    print("\n--- Analyse de la redirection HTTP vers HTTPS ---")
    redirect = results.get('http_redirect', {})
    icon = STATUS_ICONS.get(redirect.get('statut'), '❓')
    criticite = redirect.get('criticite', '')
    print(f"  {icon} {crit_str(criticite)} {redirect.get('message', 'Aucune donnée.')}")
    if 'remediation' in redirect:
        print(f"    -> Action : {redirect['remediation']}")

    # En-têtes de sécurité
    print("\n--- Analyse des en-têtes de sécurité HTTP ---")
    headers = results.get('security_headers', {})
    if headers.get("statut") == "ERROR":
        icon = STATUS_ICONS.get(headers.get('statut'), '❓')
        print(f"  {icon} {crit_str(headers.get('criticite'))} {headers.get('message')}")
    else:
        print(f"  [Empreinte Technologique]")
        for fp in headers.get('empreinte', []):
            print(f"    {STATUS_ICONS['INFO']} {crit_str(fp.get('criticite'))} {fp.get('header', '').title()} : {fp.get('valeur')}")
            if 'remediation' in fp:
                print(f"      -> Action : {fp['remediation']}")
        print("\n  [En-têtes de sécurité]")
        for name, data in headers.get('en-tetes_securite', {}).items():
            icon = STATUS_ICONS.get(data.get('statut'), '❓')
            message = data.get('valeur') if data.get('statut') == 'SUCCESS' else data.get('message')
            print(f"    {icon} {crit_str(data.get('criticite'))} {name.replace('_', '-').title()} : {message}")
            if 'remediation' in data:
                print(f"      -> Action : {data['remediation']}")

    # Sécurité des Cookies
    print("\n--- Analyse de la sécurité des cookies ---")
    cookies = results.get('cookie_security', [])
    if not cookies or cookies[0].get('criticite') == "INFO":
        print(f"  {STATUS_ICONS['INFO']} {cookies[0].get('message') if cookies else 'Aucune information sur les cookies.'}")
    else:
        for cookie in cookies:
            print(f"\n  Analyse du cookie : '{cookie.get('nom')}'")
            for name in ['secure', 'httponly', 'samesite']:
                attr = cookie.get(name, {})
                icon = "✅" if attr.get('present') else "❌"
                status_text = 'Présent' if attr.get('present') else 'Manquant'
                print(f"    {icon} {crit_str(attr.get('criticite'))} {name.title()} : {status_text}")
                if not attr.get('present') and 'remediation' in attr:
                    print(f"      -> Action : {attr['remediation']}")

    # Empreinte CMS
    print("\n--- Analyse d'empreinte CMS ---")
    cms_meta = results.get('cms_footprint_meta', {})
    print(f"  {STATUS_ICONS['INFO']} {crit_str(cms_meta.get('criticite'))} [Meta Generator] {cms_meta.get('message')}")
    cms_paths = results.get('cms_footprint_paths', [])
    if not cms_paths:
        print(f"  {STATUS_ICONS['INFO']} [Chemins Connus] Aucun chemin spécifique à un CMS commun n'a été trouvé.")
    else:
        for path in cms_paths:
            print(f"  {STATUS_ICONS['INFO']} {crit_str(path.get('criticite'))} [Chemins Connus] Indice de '{path['cms']}' trouvé sur le chemin '{path['path']}'")

    # Sécurité DNS
    print("\n--- Analyse des enregistrements DNS et de sécurité e-mail ---")
    dns_results = results.get('dns_security', {})
    for name, data in dns_results.items():
        icon = STATUS_ICONS.get(data.get('statut'), '❓')
        valeurs = data.get('valeur', data.get('message', ''))
        print(f"  {icon} {crit_str(data.get('criticite'))} {name.upper()} : {valeurs}")

    # Légende
    print("\n" + "="*50)
    print(" LÉGENDE DE LA NOTE :")
    print("  A+ : Excellent (0 points)")
    print("  A  : Bon (1-10 points)")
    print("  B  : Moyen (11-20 points)")
    print("  C  : Médiocre (21-40 points)")
    print("  D  : Mauvais (41-60 points)")
    print("  F  : Critique (>60 points)")
    print("="*50)


def main():
    """Fonction principale du script."""
    parser = argparse.ArgumentParser(description="Analyseur de sécurité de site web.")
    parser.add_argument("url", help="L'URL du site web à analyser (ex: google.com).")
    parser.add_argument(
        "--rapport",
        nargs='?',
        const="DEFAULT_FILENAME",
        help="Génère un rapport JSON. Si aucun nom de fichier n'est fourni, un nom par défaut sera utilisé."
    )
    args = parser.parse_args()

    hostname = get_hostname(args.url)
    
    if not check_host_exists(hostname):
        print(f"Erreur : L'hôte '{hostname}' est introuvable. Veuillez vérifier le nom de domaine.")
        sys.exit(1)

<<<<<<< HEAD
    print(f"Hôte trouvé. Début de l'analyse de : {hostname}")
    check_ssl_certificate(hostname)
    scan_tls_protocols(hostname)
    check_http_to_https_redirect(hostname)
    check_security_headers(hostname)
    check_cookie_security(hostname)
    check_email_security_dns(hostname)
=======
    all_results = {'hostname': hostname}
    
    print(f"Analyse de {hostname} en cours...")

    all_results['ssl_certificate'] = check_ssl_certificate(hostname)
    all_results['tls_protocols'] = scan_tls_protocols(hostname)
    all_results['http_redirect'] = check_http_to_https_redirect(hostname)
    all_results['security_headers'] = check_security_headers(hostname)
    all_results['cookie_security'] = check_cookie_security(hostname)
    all_results['cms_footprint_meta'] = check_cms_footprint(hostname)
    all_results['cms_footprint_paths'] = check_cms_paths(hostname)
    all_results['dns_security'] = check_email_security_dns(hostname)
    
    # Calcul du score final
    score, grade = calculate_score(all_results)
    all_results['score_final'] = score
    all_results['note'] = grade

    # Affichage sur la console
    print_human_readable_report(all_results)

    # Génération du rapport JSON
    if args.rapport:
        if args.rapport == "DEFAULT_FILENAME":
            date_str = datetime.now().strftime('%d%m%y')
            filename = f"{hostname}_{date_str}.json"
        else:
            filename = args.rapport
        
        try:
            with open(filename, 'w', encoding='utf-8') as f:
                json.dump(all_results, f, indent=4, ensure_ascii=False)
            print(f"\n✅ Rapport JSON généré avec succès : {filename}")
        except IOError as e:
            print(f"\n❌ Erreur lors de l'écriture du rapport JSON : {e}")
>>>>>>> ddf29de7

if __name__ == "__main__":
    main()<|MERGE_RESOLUTION|>--- conflicted
+++ resolved
@@ -59,7 +59,7 @@
         with socket.create_connection((hostname, 443), timeout=5) as sock:
             with context.wrap_socket(sock, server_hostname=hostname) as ssock:
                 cert = ssock.getpeercert()
-<<<<<<< HEAD
+
 
                 subject = dict(x[0] for x in cert['subject'])
                 issuer = dict(x[0] for x in cert.get('issuer', []))
@@ -71,20 +71,11 @@
                 exp_date = datetime.strptime(exp_date_str, '%b %d %H:%M:%S %Y %Z')
                 print(f"  Date d'expiration : {exp_date.strftime('%Y-%m-%d')}")
 
-=======
-                subject = dict(x[0] for x in cert['subject'])
-                issuer = dict(x[0] for x in cert.get('issuer', []))
-                exp_date = datetime.strptime(cert['notAfter'], '%b %d %H:%M:%S %Y %Z')
-                result = {
-                    "sujet": subject.get('commonName', 'N/A'),
-                    "emetteur": issuer.get('commonName', 'N/A'),
-                    "date_expiration": exp_date.strftime('%Y-%m-%d'),
-                }
->>>>>>> ddf29de7
+
                 if exp_date < datetime.now():
                     result.update({"statut": "ERROR", "message": "Le certificat a expiré.", "criticite": "CRITICAL", "remediation": "Renouvelez votre certificat SSL/TLS immédiatement."})
                 else:
-<<<<<<< HEAD
+
                     print("  Le certificat est valide.")
 
     except ssl.SSLCertVerificationError as e:
@@ -120,12 +111,7 @@
 
         except Exception as inner_e:
             print(f"    Impossible de récupérer les détails du certificat non approuvé : {inner_e}")
-=======
-                    result.update({"statut": "SUCCESS", "message": "Le certificat est valide.", "criticite": "INFO"})
-                return result
-    except ssl.SSLCertVerificationError as e:
-        return {"statut": "ERROR", "message": f"La vérification du certificat a échoué ({e.reason}).", "criticite": "HIGH", "remediation": "Vérifiez que votre chaîne de certificats est complète (certificats intermédiaires) et que le certificat n'est pas auto-signé."}
->>>>>>> ddf29de7
+
     except socket.timeout:
         return {"statut": "ERROR", "message": "La connexion au serveur a échoué (timeout).", "criticite": "HIGH", "remediation": "Assurez-vous que le port 443 est ouvert et accessible."}
     except Exception as e:
@@ -137,10 +123,8 @@
     remediation_text = "Désactivez les protocoles SSL/TLS obsolètes sur votre serveur. Pour Nginx, utilisez 'ssl_protocols TLSv1.2 TLSv1.3;'. Pour Apache, 'SSLProtocol all -SSLv3 -TLSv1 -TLSv1.1'."
     try:
         server_location = ServerNetworkLocation(hostname=hostname, port=443)
-<<<<<<< HEAD
-
-=======
->>>>>>> ddf29de7
+
+
         scan_request = ServerScanRequest(
             server_location=server_location,
             scan_commands={
@@ -151,7 +135,7 @@
         )
         scanner = Scanner()
         scanner.queue_scans([scan_request])
-<<<<<<< HEAD
+
 
         print(f"  Scan en cours sur {hostname}, cela peut prendre un moment...")
 
@@ -169,16 +153,7 @@
                 "TLS 1.1": scan_result.tls_1_1_cipher_suites,
                 "TLS 1.2": scan_result.tls_1_2_cipher_suites,
                 "TLS 1.3": scan_result.tls_1_3_cipher_suites,
-=======
-        for result in scanner.get_results():
-            if result.scan_status == ServerScanStatusEnum.ERROR_NO_CONNECTIVITY:
-                return [{"statut": "ERROR", "message": f"Impossible de se connecter à {hostname} pour le scan TLS.", "criticite": "HIGH"}]
-            
-            proto_scans = {
-                "SSL 2.0": result.scan_result.ssl_2_0_cipher_suites, "SSL 3.0": result.scan_result.ssl_3_0_cipher_suites,
-                "TLS 1.0": result.scan_result.tls_1_0_cipher_suites, "TLS 1.1": result.scan_result.tls_1_1_cipher_suites,
-                "TLS 1.2": result.scan_result.tls_1_2_cipher_suites, "TLS 1.3": result.scan_result.tls_1_3_cipher_suites,
->>>>>>> ddf29de7
+
             }
             for name, scan in proto_scans.items():
                 if scan.status == ScanCommandAttemptStatusEnum.ERROR: continue
@@ -197,7 +172,7 @@
     """Vérifie si le site redirige automatiquement de HTTP vers HTTPS."""
     remediation_text = "Configurez votre serveur web pour forcer la redirection de tout le trafic HTTP vers HTTPS. Pour Nginx: 'return 301 https://$host$request_uri;'."
     try:
-<<<<<<< HEAD
+
         url = f"http://{hostname}"
         response = requests.get(url, allow_redirects=False, timeout=10)
 
@@ -229,17 +204,11 @@
             print(f"      - {ns}")
     except dns.resolver.NoAnswer:
         print("    ❌ ERREUR : Aucun enregistrement NS trouvé.")
-=======
-        response = requests.get(f"http://{hostname}", allow_redirects=False, timeout=10)
-        if 300 <= response.status_code < 400 and response.headers.get('Location', '').startswith('https://'):
-            return {"statut": "SUCCESS", "message": "Redirection correcte vers HTTPS.", "criticite": "INFO"}
-        return {"statut": "ERROR", "message": "La redirection de HTTP vers HTTPS n'est pas correctement configurée.", "criticite": "MEDIUM", "remediation": remediation_text}
->>>>>>> ddf29de7
+
     except Exception as e:
         return {"statut": "ERROR", "message": f"Erreur lors du test de redirection: {e}", "criticite": "HIGH"}
 
-<<<<<<< HEAD
-    # 2. Vérification de l'enregistrement A
+      # 2. Vérification de l'enregistrement A
     print("\n  2. Enregistrement A (Adresse IP) :")
     try:
         answers = dns.resolver.resolve(hostname, 'A')
@@ -254,11 +223,7 @@
 
     # 3. Vérification de l'enregistrement MX
     print("\n  3. Enregistrements MX (Serveurs de messagerie) :")
-=======
-def check_email_security_dns(hostname):
-    """Vérifie la présence des enregistrements DNS de sécurité et retourne un dictionnaire de résultats."""
-    results = {}
->>>>>>> ddf29de7
+
     try:
         dmarc_ans = dns.resolver.resolve(f"_dmarc.{hostname}", 'TXT')
         dmarc_rec = ' '.join([b.decode() for b in dmarc_ans[0].strings])
@@ -266,7 +231,6 @@
     except Exception:
         results['dmarc'] = {"statut": "ERROR", "message": "Aucun enregistrement DMARC trouvé.", "criticite": "HIGH", "remediation": "Ajoutez un enregistrement DMARC à votre zone DNS pour protéger contre l'usurpation d'e-mail."}
     try:
-<<<<<<< HEAD
         dmarc_query = f"_dmarc.{hostname}"
         answers = dns.resolver.resolve(dmarc_query, 'TXT')
         dmarc_record = ' '.join([b.decode('utf-8') for b in answers[0].strings])
@@ -301,12 +265,7 @@
         if spf_record:
             print(f"    ✅ SUCCÈS : Enregistrement SPF trouvé.")
             print(f"      Valeur : {spf_record}")
-=======
-        txt_ans = dns.resolver.resolve(hostname, 'TXT')
-        spf_rec = next((s for s in [' '.join([b.decode() for r in txt_ans]) for r in txt_ans] if s.startswith('v=spf1')), None)
-        if spf_rec:
-            results['spf'] = {"statut": "SUCCESS", "valeur": spf_rec, "criticite": "INFO"}
->>>>>>> ddf29de7
+r
         else:
             results['spf'] = {"statut": "ERROR", "message": "Aucun enregistrement SPF trouvé.", "criticite": "HIGH", "remediation": "Ajoutez un enregistrement SPF à votre zone DNS pour spécifier les serveurs autorisés à envoyer des e-mails pour votre domaine."}
     except Exception:
@@ -322,7 +281,6 @@
         if not raw_cookies:
             return [{"statut": "INFO", "message": "Aucun cookie n'a été défini par le serveur.", "criticite": "INFO"}]
 
-<<<<<<< HEAD
             cookie_attributes = {p.lower() for p in parts[1:]}
 
             # Secure
@@ -352,25 +310,7 @@
 
     except requests.exceptions.RequestException as e:
         print(f"  Erreur lors de la récupération des cookies : {e}")
-=======
-        for header in raw_cookies:
-            parts = [p.strip().lower() for p in header.split(';')]
-            cookie_name = parts[0].split('=')[0]
-            attributes = set(parts[1:])
-            
-            cookie_res = {"nom": cookie_name}
-            secure_ok = 'secure' in attributes
-            httponly_ok = 'httponly' in attributes
-            samesite_ok = any(a.startswith('samesite=') for a in attributes)
-
-            cookie_res["secure"] = {"present": secure_ok, "criticite": "INFO" if secure_ok else "HIGH", "remediation": "Ajoutez l'attribut 'Secure' à vos cookies."}
-            cookie_res["httponly"] = {"present": httponly_ok, "criticite": "INFO" if httponly_ok else "MEDIUM", "remediation": "Ajoutez l'attribut 'HttpOnly' pour empêcher l'accès aux cookies via JavaScript."}
-            cookie_res["samesite"] = {"present": samesite_ok, "criticite": "INFO" if samesite_ok else "MEDIUM", "remediation": "Ajoutez l'attribut 'SameSite=Strict' ou 'SameSite=Lax' pour protéger contre les attaques CSRF."}
-            results.append(cookie_res)
-        return results
-    except Exception as e:
-        return [{"statut": "ERROR", "message": f"Erreur lors de la récupération des cookies: {e}", "criticite": "HIGH"}]
->>>>>>> ddf29de7
+
 
 def check_security_headers(hostname):
     """Analyse les en-têtes de sécurité HTTP et retourne un dictionnaire de résultats."""
@@ -378,7 +318,6 @@
     try:
         response = requests.get(f"https://{hostname}", timeout=10)
         headers = {k.lower(): v for k, v in response.headers.items()}
-<<<<<<< HEAD
 
         print(f"  Analyse des en-têtes pour l'URL finale : {response.url}")
 
@@ -401,17 +340,7 @@
                 print("    ✅ SUCCÈS : La directive 'includeSubDomains' est présente.")
             else:
                 print("    ⚠️ AVERTISSEMENT : La directive 'includeSubDomains' est recommandée mais absente.")
-=======
-        results['url_finale'] = response.url
-
-        for h in ['server', 'x-powered-by', 'x-aspnet-version']:
-            if h in headers:
-                results['empreinte'].append({"header": h, "valeur": headers[h], "criticite": "LOW", "remediation": f"Supprimez l'en-tête '{h}' de vos réponses HTTP pour ne pas divulguer d'informations sur votre infrastructure."})
-
-        hsts_header = headers.get('strict-transport-security')
-        if hsts_header and 'max-age' in hsts_header and int(hsts_header.split('max-age=')[1].split(';')[0]) >= 15552000:
-            results['en-tetes_securite']['hsts'] = {"statut": "SUCCESS", "criticite": "INFO"}
->>>>>>> ddf29de7
+
         else:
             results['en-tetes_securite']['hsts'] = {"statut": "ERROR", "criticite": "HIGH", "remediation": "Implémentez l'en-tête HSTS avec un 'max-age' d'au moins 6 mois. Exemple pour Nginx: add_header Strict-Transport-Security 'max-age=15552000; includeSubDomains';"}
 
@@ -419,7 +348,6 @@
         if xfo_header in ['DENY', 'SAMEORIGIN']:
             results['en-tetes_securite']['x-frame-options'] = {"statut": "SUCCESS", "criticite": "INFO"}
         else:
-<<<<<<< HEAD
             print("    ❌ ERREUR : L'en-tête X-Frame-Options est manquant. Recommandé pour prévenir le clickjacking.")
 
         # 3. X-Content-Type-Options
@@ -430,13 +358,7 @@
                 print(f"    ✅ SUCCÈS : X-Content-Type-Options est correctement configuré à 'nosniff'.")
             else:
                 print(f"    ⚠️ AVERTISSEMENT : X-Content-Type-Options a une valeur inattendue : '{value}'.")
-=======
-            results['en-tetes_securite']['x-frame-options'] = {"statut": "ERROR", "criticite": "MEDIUM", "remediation": "Ajoutez l'en-tête 'X-Frame-Options: SAMEORIGIN' ou 'DENY' pour vous protéger du clickjacking."}
-
-        xcto_header = headers.get('x-content-type-options', '').lower()
-        if xcto_header == 'nosniff':
-            results['en-tetes_securite']['x-content-type-options'] = {"statut": "SUCCESS", "criticite": "INFO"}
->>>>>>> ddf29de7
+
         else:
             results['en-tetes_securite']['x-content-type-options'] = {"statut": "ERROR", "criticite": "MEDIUM", "remediation": "Ajoutez l'en-tête 'X-Content-Type-Options: nosniff'."}
 
@@ -636,7 +558,6 @@
         print(f"Erreur : L'hôte '{hostname}' est introuvable. Veuillez vérifier le nom de domaine.")
         sys.exit(1)
 
-<<<<<<< HEAD
     print(f"Hôte trouvé. Début de l'analyse de : {hostname}")
     check_ssl_certificate(hostname)
     scan_tls_protocols(hostname)
@@ -644,43 +565,7 @@
     check_security_headers(hostname)
     check_cookie_security(hostname)
     check_email_security_dns(hostname)
-=======
-    all_results = {'hostname': hostname}
-    
-    print(f"Analyse de {hostname} en cours...")
-
-    all_results['ssl_certificate'] = check_ssl_certificate(hostname)
-    all_results['tls_protocols'] = scan_tls_protocols(hostname)
-    all_results['http_redirect'] = check_http_to_https_redirect(hostname)
-    all_results['security_headers'] = check_security_headers(hostname)
-    all_results['cookie_security'] = check_cookie_security(hostname)
-    all_results['cms_footprint_meta'] = check_cms_footprint(hostname)
-    all_results['cms_footprint_paths'] = check_cms_paths(hostname)
-    all_results['dns_security'] = check_email_security_dns(hostname)
-    
-    # Calcul du score final
-    score, grade = calculate_score(all_results)
-    all_results['score_final'] = score
-    all_results['note'] = grade
-
-    # Affichage sur la console
-    print_human_readable_report(all_results)
-
-    # Génération du rapport JSON
-    if args.rapport:
-        if args.rapport == "DEFAULT_FILENAME":
-            date_str = datetime.now().strftime('%d%m%y')
-            filename = f"{hostname}_{date_str}.json"
-        else:
-            filename = args.rapport
-        
-        try:
-            with open(filename, 'w', encoding='utf-8') as f:
-                json.dump(all_results, f, indent=4, ensure_ascii=False)
-            print(f"\n✅ Rapport JSON généré avec succès : {filename}")
-        except IOError as e:
-            print(f"\n❌ Erreur lors de l'écriture du rapport JSON : {e}")
->>>>>>> ddf29de7
+
 
 if __name__ == "__main__":
     main()