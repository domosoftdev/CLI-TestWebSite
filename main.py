--- conflicted
+++ resolved
@@ -135,7 +135,7 @@
 
     # If a domain is provided, run a new scan
     if args.domain:
-<<<<<<< HEAD
+
         hostname = get_hostname(args.domain)
         if not check_host_exists(hostname):
             print(f"Erreur : L'hôte '{hostname}' est introuvable.", file=sys.stderr)
@@ -153,17 +153,6 @@
             generate_csv_report(results, hostname, args.scans_dir)
         if 'html' in formats:
             generate_html_report(results, hostname, args.scans_dir)
-<<<<<<< HEAD
-=======
-        print("Lancement de scan depuis la ligne de commande est temporairement désactivé. Veuillez utiliser l'application web.")
-        # The core scan logic has been moved into the web app (app.py)
-        # to handle complexities with multiprocessing.
-        # A future refactoring could make it available to both.
->>>>>>> 8ccbec1a6039923c3f72a9aa3ba9bf47c1182bbd
-=======
-        if 'pdf' in formats:
-            generate_pdf_report(results, hostname, args.scans_dir)  # Utilise maintenant ReportLab
->>>>>>> 3eeaf82e
 
     # Handle reporting actions
     elif args.list_scans or args.compare or args.status or args.graph:
