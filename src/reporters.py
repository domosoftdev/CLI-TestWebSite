# -*- coding: utf-8 -*-
import os
import json
import csv
import copy
from datetime import datetime, timezone
from .config import REMEDIATION_ADVICE

def generate_json_report(results, hostname, output_dir="."):
    os.makedirs(output_dir, exist_ok=True)
    date_str = datetime.now(timezone.utc).strftime('%d%m%y')
    filename = os.path.join(output_dir, f"{hostname}_{date_str}.json")
    try:
        with open(filename, 'w', encoding='utf-8') as f:
            json.dump(results, f, indent=4, ensure_ascii=False)
        print(f"\n✅ Rapport JSON généré avec succès : {filename}")
    except IOError as e:
        print(f"\n❌ Erreur lors de l'écriture du rapport JSON : {e}")

def generate_csv_report(results, hostname, output_dir="."):
    os.makedirs(output_dir, exist_ok=True)
    date_str = datetime.now(timezone.utc).strftime('%d%m%y')
    filename = os.path.join(output_dir, f"{hostname}_{date_str}.csv")
    header = ['Catégorie', 'Sous-catégorie', 'Statut', 'Criticité', 'Description', 'Vulnérabilités']
    rows = []
    def flatten_data(category, sub_category, data):
        if category.lower() == 'ssl certificate':
            if data.get('points_a_corriger'):
                for point in data['points_a_corriger']:
                    rows.append({'Catégorie': category, 'Sous-catégorie': 'Certificat SSL/TLS', 'Statut': 'WARNING' if point.get('criticite') == 'MEDIUM' else 'ERROR', 'Criticité': point.get('criticite'), 'Description': point.get('message'), 'Vulnérabilités': ''})
            return
        if isinstance(data, list):
            for item in data:
                flatten_data(category, sub_category, item)
        elif isinstance(data, dict):
            if 'statut' in data and data['statut'] in ['ERROR', 'WARNING']:
                vuln_ids = ", ".join([v.get('id', '') for v in data.get('vulnerabilities', [])])
                rows.append({'Catégorie': category, 'Sous-catégorie': data.get('protocole') or data.get('nom') or data.get('bibliotheque') or sub_category, 'Statut': data.get('statut'), 'Criticité': data.get('criticite'), 'Description': data.get('message') or f"Version: {data.get('version_detectee')} (Dernière: {data.get('derniere_version')})", 'Vulnérabilités': vuln_ids})
    for key, res in results.items():
        if key in ['hostname', 'score_final', 'note']: continue
        flatten_data(key.replace('_', ' ').title(), key, res)
    try:
        with open(filename, 'w', newline='', encoding='utf-8') as f:
            writer = csv.DictWriter(f, fieldnames=header)
            writer.writeheader()
            writer.writerows(rows)
        print(f"\n✅ Rapport CSV généré avec succès : {filename}")
    except IOError as e:
        print(f"\n❌ Erreur lors de l'écriture du rapport CSV : {e}")

def generate_html_report(results, hostname, output_dir="."):
    os.makedirs(output_dir, exist_ok=True)
    date_str = datetime.now(timezone.utc).strftime('%d%m%y')
    filename = os.path.join(output_dir, f"{hostname}_{date_str}.html")
    score = results.get('score_final', 0)
    grade = results.get('note', 'N/A')

    # Read CSS content to embed it in the report for portability
    css_content = ""
    try:
        # This path is relative to the project root, where the script is expected to run
        with open('static/style.css', 'r', encoding='utf-8') as f:
            css_content = f.read()
    except FileNotFoundError:
        print("⚠️ Avertissement : Le fichier static/style.css n'a pas été trouvé. Le rapport ne sera pas stylisé.")

    def get_remediation_html(item_data):
        remediation_id = item_data.get('remediation_id')
        if remediation_id and remediation_id in REMEDIATION_ADVICE:
            advice = REMEDIATION_ADVICE[remediation_id].get('default', 'Aucun conseil disponible.')
            return f"<div class='remediation-advice'><strong>Conseil:</strong> {advice}</div>"
        return ""

    def render_ssl_certificate(data):
        # If data is not the expected dict, it's likely an error message from the scan.
        if not isinstance(data, dict) or 'details' not in data:
            return render_generic(data)

        rows = ""
        for point in data.get('points_a_corriger', []):
            rows += f"<tr><td>{point.get('criticite')}</td><td>{point.get('message')}</td><td>{get_remediation_html(point)}</td></tr>"

        details_html = "<h4>Détails techniques:</h4><ul>"
        if 'details' in data:
            for key, value in data['details'].items():
                if key == 'chaine_de_certificats':
                    certs = value
                    details_html += "<li><strong>Chaîne de certificats:</strong><div class='certificate-table-container'><table>"

                    # Headers
                    details_html += "<tr><th>Attribut</th>"
                    for i in range(len(certs)):
                        details_html += f"<th>Certificat #{i+1}</th>"
                    details_html += "</tr>"

                    # Rows for each attribute
                    attributes = [
                        ("subject_cn", "Sujet"),
                        ("issuer_cn", "Émetteur"),
                        ("issued", "Délivré le"),
                        ("expires", "Expire le"),
                        ("explanation", "Statut")
                    ]

                    for attr_key, attr_name in attributes:
                        details_html += f"<tr><td><strong>{attr_name}</strong></td>"
                        for cert in certs:
                            is_problematic = cert.get('is_problematic', False) and attr_key == 'explanation'
                            cell_style = " style='background-color: #ffebee; color: #c62828;'" if is_problematic else ""
                            details_html += f"<td{cell_style}>{cert.get(attr_key, 'N/A')}</td>"
                        details_html += "</tr>"

                    details_html += "</table></div></li>"
                else:
                    details_html += f"<li><strong>{key.replace('_', ' ').title()}:</strong> {value}</li>"
        details_html += "</ul>"

        return rows + f"<tr><td colspan='3'>{details_html}</td></tr>"

    def render_tls_protocols(data):
        rows = ""
        for item in data:
            rows += f"<tr><td>{item.get('protocole')}</td><td>{item.get('statut')}</td><td>{item.get('message')}</td></tr>"
        return rows

    def render_dns_records(data):
        rows = ""
        for record_type, record_data in data.items():
            valeurs = record_data.get('valeurs') or [record_data.get('valeur')]
            message = record_data.get('message', ', '.join(filter(None, valeurs)))
            rows += f"<tr><td>{record_type.upper()}</td><td>{record_data.get('statut')}</td><td>{message}{get_remediation_html(record_data)}</td></tr>"
        return rows

    def render_security_headers(data):
        # If data is not the expected dict, it's likely an error message.
        if not isinstance(data, dict) or 'en-tetes_securite' not in data:
            return render_generic(data)

        rows = ""
        for header, header_data in data.get('en-tetes_securite', {}).items():
            rows += f"<tr><td>{header}</td><td>{header_data.get('statut')}</td><td>{get_remediation_html(header_data)}</td></tr>"
        return rows

    def render_generic(data):
        if isinstance(data, dict) and 'statut' in data:
            return f"<tr><td>-</td><td>{data.get('statut')}</td><td>{data.get('message')}{get_remediation_html(data)}</td></tr>"
        elif isinstance(data, list):
            rows = ""
            for item in data:
                rows += f"<tr><td>-</td><td>{item.get('statut')}</td><td>{item.get('message')}{get_remediation_html(item)}</td></tr>"
            return rows
        return f"<tr><td colspan='3'>{json.dumps(data, indent=2)}</td></tr>"

    def render_category(category, data):
        title_map = {
            "ssl_certificate": "Certificat SSL/TLS",
            "tls_protocols": "Protocoles TLS",
            "http_redirect": "Redirection HTTP",
            "security_headers": "En-têtes de sécurité",
            "dns_records": "Enregistrements DNS",
        }
        title = title_map.get(category, category.replace('_', ' ').title())

        content = f"<div class='report-group'><h3>{title}</h3><table class='grading-table'><thead><tr><th>Critère</th><th>Statut</th><th>Détails</th></tr></thead><tbody>"

        if category == 'ssl_certificate':
            content += render_ssl_certificate(data)
        elif category == 'tls_protocols':
            content += render_tls_protocols(data)
        elif category == 'dns_records':
            content += render_dns_records(data)
        elif category == 'security_headers':
            content += render_security_headers(data)
        else:
            content += render_generic(data)

        content += "</tbody></table></div>"
        return content

    def render_all_categories(results):
        content = ""
        # Define the order of categories
        ordered_categories = [
            "ssl_certificate", "tls_protocols", "http_redirect", "security_headers",
            "dns_records", "cookie_security", "cms_footprint_meta", "cms_footprint_paths",
            "js_libraries", "whois_info", "parking_score", "gdpr_compliance"
        ]
        for category in ordered_categories:
            if category in results:
                content += render_category(category, results[category])
        return content

    html_content = f'''<!DOCTYPE html>
<html lang="fr">
<head>
    <meta charset="UTF-8">
    <title>Rapport de Sécurité - {hostname}</title>
<<<<<<< HEAD
    <style>
        {css_content}
    </style>
=======
    <link rel="stylesheet" href="/static/style.css">
>>>>>>> 0c481700
</head>
<body>
    <header>
        <h1>Rapport de Sécurité - {hostname}</h1>
    </header>
    <div class="container">
        <div class="report-header">
            <div class="header-main">
                <h2>Résumé de l'analyse</h2>
                <p>Date de l'analyse: {datetime.now().strftime('%d/%m/%Y')}</p>
            </div>
            <div class="header-sidebar">
                <div class="score">Score de sécurité : {grade}</div>
            </div>
        </div>

        {render_all_categories(results)}

    </div>
    <footer>
        <p>© {datetime.now().year} Rapport de Sécurité. Tous droits réservés.</p>
    </footer>
</body>
</html>'''

    try:
        with open(filename, 'w', encoding='utf-8') as f:
            f.write(html_content)
        print(f"\n✅ Rapport HTML généré avec succès : {filename}")
        return filename
    except IOError as e:
        print(f"\n❌ Erreur lors de l'écriture du rapport HTML : {e}")
        return None<|MERGE_RESOLUTION|>--- conflicted
+++ resolved
@@ -195,13 +195,9 @@
 <head>
     <meta charset="UTF-8">
     <title>Rapport de Sécurité - {hostname}</title>
-<<<<<<< HEAD
     <style>
         {css_content}
     </style>
-=======
-    <link rel="stylesheet" href="/static/style.css">
->>>>>>> 0c481700
 </head>
 <body>
     <header>
