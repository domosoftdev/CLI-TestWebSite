--- conflicted
+++ resolved
@@ -4,14 +4,7 @@
 import csv
 import copy
 from datetime import datetime
-<<<<<<< HEAD
-=======
-from reportlab.lib.pagesizes import letter
-from reportlab.lib import colors
-from reportlab.platypus import SimpleDocTemplate, Paragraph, Spacer, Table, TableStyle
-from reportlab.lib.styles import getSampleStyleSheet, ParagraphStyle
-from reportlab.lib.units import inch
->>>>>>> 3eeaf82e
+
 from .config import REMEDIATION_ADVICE
 
 def generate_json_report(results, hostname, output_dir="."):
@@ -201,73 +194,8 @@
     try:
         with open(filename, 'w', encoding='utf-8') as f: f.write(html_content)
         print(f"\n✅ Rapport HTML généré avec succès : {filename}")
-<<<<<<< HEAD
+
         return filename
     except IOError as e:
         print(f"\n❌ Erreur lors de l'écriture du rapport HTML : {e}")
-        return None
-=======
-        return html_content
-    except IOError as e:
-        print(f"\n❌ Erreur lors de l'écriture du rapport HTML : {e}")
-        return None
-
-def generate_pdf_report(results, hostname, output_dir="."):
-    """Génère un rapport PDF avec ReportLab à partir des résultats."""
-    os.makedirs(output_dir, exist_ok=True)
-    date_str = datetime.now().strftime('%d%m%y')
-    pdf_filename = os.path.join(output_dir, f"{hostname}_{date_str}.pdf")
-    
-    # Crée un document PDF
-    doc = SimpleDocTemplate(pdf_filename, pagesize=letter)
-    styles = getSampleStyleSheet()
-    story = []
-    
-    # Titre principal
-    story.append(Paragraph(f"Rapport de Sécurité pour {hostname}", styles["Title"]))
-    story.append(Spacer(1, 0.25*inch))
-    
-    # Score global
-    score = results.get('score_final', 'N/A')
-    grade = results.get('note', 'N/A')
-    story.append(Paragraph(f"Score de sécurité : {score} (Note : {grade})", styles["Heading2"]))
-    story.append(Spacer(1, 0.2*inch))
-    
-    # Styles personnalisés pour les statuts
-    status_styles = {
-        "ERROR": ParagraphStyle(name="Error", textColor=colors.red, fontSize=10, spaceAfter=6),
-        "WARNING": ParagraphStyle(name="Warning", textColor=colors.orange, fontSize=10, spaceAfter=6),
-        "SUCCESS": ParagraphStyle(name="Success", textColor=colors.green, fontSize=10, spaceAfter=6),
-        "INFO": ParagraphStyle(name="Info", textColor=colors.blue, fontSize=10, spaceAfter=6),
-    }
-    
-    # Sections du rapport
-    def add_section(title, data):
-        story.append(Paragraph(title, styles["Heading3"]))
-        if isinstance(data, dict):
-            if 'statut' in data:
-                status = data.get('statut', 'INFO')
-                story.append(Paragraph(f"Statut : {data.get('message', 'N/A')}", status_styles.get(status, styles["Normal"])))
-            if 'points_a_corriger' in data:
-                story.append(Paragraph("Points à corriger :", styles["Heading4"]))
-                for point in data['points_a_corriger']:
-                    story.append(Paragraph(f"- {point.get('message')}", status_styles.get(point.get('statut'), styles["Normal"])))
-        elif isinstance(data, list):
-            for item in data:
-                if isinstance(item, dict) and 'statut' in item:
-                    story.append(Paragraph(f"- {item.get('message')}", status_styles.get(item.get('statut'), styles["Normal"])))
-    
-    # Ajoute les sections principales
-    if 'ssl_certificate' in results:
-        add_section("Certificat SSL/TLS", results['ssl_certificate'])
-    if 'tls_protocols' in results:
-        add_section("Protocoles TLS", results['tls_protocols'])
-    if 'security_headers' in results:
-        add_section("En-têtes de Sécurité", results['security_headers'])
-    if 'dns_records' in results:
-        add_section("Enregistrements DNS", results['dns_records'])
-    
-    # Génère le PDF
-    doc.build(story)
-    print(f"✅ Rapport PDF généré : {pdf_filename}")
->>>>>>> 3eeaf82e
+        return None