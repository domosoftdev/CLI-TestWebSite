# -*- coding: utf-8 -*-
import os
import json
import csv
import copy
from datetime import datetime, timezone
import matplotlib.pyplot as plt
import io
import base64
from .config import REMEDIATION_ADVICE

def generate_score_pie_chart(score, grade):
    """Génère un graphique en camembert pour le score et retourne une image encodée en Base64."""
    colors = {
        'A': '#28a745', 'B': '#fd7e14', 'C': '#ffc107',
        'D': '#dc3545', 'E': '#dc3545', 'F': '#dc3545'
    }
    grade_color = colors.get(grade, '#6c757d')

    fig, ax = plt.subplots(figsize=(1, 1), dpi=100)
    ax.set_aspect('equal')
<<<<<<< HEAD

=======
    
>>>>>>> 3117f2a3
    values = [score, 100 - score]
    ax.pie(values, colors=[grade_color, '#e9ecef'], startangle=90, wedgeprops=dict(width=0.3))

    ax.text(0, 0, grade, ha='center', va='center', fontsize=20, fontweight='bold', color=grade_color)

    buf = io.BytesIO()
    fig.savefig(buf, format='png', transparent=True)
    buf.seek(0)
    plt.close(fig)
<<<<<<< HEAD

=======
    
>>>>>>> 3117f2a3
    return base64.b64encode(buf.getvalue()).decode('utf-8')

def get_critical_issues_summary(results):
    """Extrait les deux premiers problèmes critiques (statut ERROR) pour le résumé."""
    critical_issues = []
<<<<<<< HEAD

=======
    
>>>>>>> 3117f2a3
    def find_errors(data):
        if len(critical_issues) >= 2:
            return

        if isinstance(data, dict):
            if 'points_a_corriger' in data:
                for point in data['points_a_corriger']:
                    if point.get('criticite') in ['HIGH', 'CRITICAL']:
                         critical_issues.append(point.get('message'))
                         if len(critical_issues) >= 2: return
            elif data.get('statut') == 'ERROR':
                message = data.get('message')
                if message and message not in critical_issues:
                    critical_issues.append(message)
<<<<<<< HEAD

=======
            
>>>>>>> 3117f2a3
            for key, value in data.items():
                if len(critical_issues) < 2:
                    find_errors(value)

        elif isinstance(data, list):
            for item in data:
                if len(critical_issues) < 2:
                    find_errors(item)

    find_errors(results)
    return "; ".join(critical_issues)

def generate_json_report(results, hostname, output_dir="."):
    os.makedirs(output_dir, exist_ok=True)
    date_str = datetime.now(timezone.utc).strftime('%d%m%y')
    filename = os.path.join(output_dir, f"{hostname}_{date_str}.json")
    try:
        with open(filename, 'w', encoding='utf-8') as f:
            json.dump(results, f, indent=4, ensure_ascii=False)
        print(f"\n✅ Rapport JSON généré avec succès : {filename}")
    except IOError as e:
        print(f"\n❌ Erreur lors de l'écriture du rapport JSON : {e}")

def generate_csv_report(results, hostname, output_dir="."):
    os.makedirs(output_dir, exist_ok=True)
    date_str = datetime.now(timezone.utc).strftime('%d%m%y')
    filename = os.path.join(output_dir, f"{hostname}_{date_str}.csv")
    header = ['Catégorie', 'Sous-catégorie', 'Statut', 'Criticité', 'Description', 'Vulnérabilités']
    rows = []
    def flatten_data(category, sub_category, data):
        if category.lower() == 'ssl certificate':
            if data.get('points_a_corriger'):
                for point in data['points_a_corriger']:
                    rows.append({'Catégorie': category, 'Sous-catégorie': 'Certificat SSL/TLS', 'Statut': 'WARNING' if point.get('criticite') == 'MEDIUM' else 'ERROR', 'Criticité': point.get('criticite'), 'Description': point.get('message'), 'Vulnérabilités': ''})
            return
        if isinstance(data, list):
            for item in data:
                flatten_data(category, sub_category, item)
        elif isinstance(data, dict):
            if 'statut' in data and data['statut'] in ['ERROR', 'WARNING']:
                vuln_ids = ", ".join([v.get('id', '') for v in data.get('vulnerabilities', [])])
                rows.append({'Catégorie': category, 'Sous-catégorie': data.get('protocole') or data.get('nom') or data.get('bibliotheque') or sub_category, 'Statut': data.get('statut'), 'Criticité': data.get('criticite'), 'Description': data.get('message') or f"Version: {data.get('version_detectee')} (Dernière: {data.get('derniere_version')})", 'Vulnérabilités': vuln_ids})
    for key, res in results.items():
        if key in ['hostname', 'score_final', 'note']: continue
        flatten_data(key.replace('_', ' ').title(), key, res)
    try:
        with open(filename, 'w', newline='', encoding='utf-8') as f:
            writer = csv.DictWriter(f, fieldnames=header)
            writer.writeheader()
            writer.writerows(rows)
        print(f"\n✅ Rapport CSV généré avec succès : {filename}")
    except IOError as e:
        print(f"\n❌ Erreur lors de l'écriture du rapport CSV : {e}")

def generate_html_report(results, hostname, output_dir="."):
    os.makedirs(output_dir, exist_ok=True)
    date_str = datetime.now(timezone.utc).strftime('%d%m%y')
    filename = os.path.join(output_dir, f"{hostname}_{date_str}.html")
    score = results.get('score_final', 0)
    grade = results.get('note', 'N/A')

    def get_remediation_html(item_data):
        remediation_id = item_data.get('remediation_id')
        if remediation_id and remediation_id in REMEDIATION_ADVICE:
            advice = REMEDIATION_ADVICE[remediation_id].get('default', 'Aucun conseil disponible.')
            return f"<div class='remediation-advice'><strong>Conseil:</strong> {advice}</div>"
        return ""

    def render_ssl_certificate(data):
        # If data is not the expected dict, it's likely an error message from the scan.
        if not isinstance(data, dict) or 'details' not in data:
            return render_generic(data)

        rows = ""
        for point in data.get('points_a_corriger', []):
            rows += f"<tr><td>{point.get('criticite')}</td><td>{point.get('message')}</td><td>{get_remediation_html(point)}</td></tr>"

        details = data.get('details', {})
        crypto_details_html = "<ul>"
        if 'force_cle_publique' in details:
            crypto_details_html += f"<li><strong>Force Clé Publique:</strong> {details['force_cle_publique']}</li>"
        if 'algorithme_signature' in details:
            crypto_details_html += f"<li><strong>Algorithme Signature:</strong> {details['algorithme_signature']}</li>"
        crypto_details_html += "</ul>"

        chain_html = ""
        certs = details.get('chaine_de_certificats', [])
        if certs:
            chain_html += "<h4>Chaîne de certificats:</h4><div class='certificate-chain-container'>"
            for i, cert in enumerate(certs):
                is_problematic = cert.get('is_problematic', False)
                problem_style = "style='border-left: 4px solid #c62828;'" if is_problematic else ""
                chain_html += f"<div class='certificate-card' {problem_style}>"
                chain_html += f"<h5>Certificat #{i+1}</h5>"
                chain_html += f"<strong>Sujet:</strong> {cert.get('subject_cn', 'N/A')}<br>"
                chain_html += f"<strong>Émetteur:</strong> {cert.get('issuer_cn', 'N/A')}<br>"
                chain_html += f"<strong>Délivré le:</strong> {cert.get('issued', 'N/A')}<br>"
                chain_html += f"<strong>Expire le:</strong> {cert.get('expires', 'N/A')}<br>"
                if is_problematic:
                    chain_html += f"<div class='cert-explanation'><strong>Statut:</strong> {cert.get('explanation', '')}</div>"
                chain_html += "</div>"
            chain_html += "</div>"

        details_html = f"{crypto_details_html}{chain_html}"

        return rows + f"<tr><td colspan='3'>{details_html}</td></tr>"

    def render_tls_protocols(data):
        rows = ""
        for item in data:
            rows += f"<tr><td>{item.get('protocole')}</td><td>{item.get('statut')}</td><td>{item.get('message')}</td></tr>"
        return rows

    def render_dns_records(data):
        rows = ""
        for record_type, record_data in data.items():
            valeurs = record_data.get('valeurs') or [record_data.get('valeur')]
            message = record_data.get('message', ', '.join(filter(None, valeurs)))
            rows += f"<tr><td>{record_type.upper()}</td><td>{record_data.get('statut')}</td><td>{message}{get_remediation_html(record_data)}</td></tr>"
        return rows

    def render_security_headers(data):
        # If data is not the expected dict, it's likely an error message.
        if not isinstance(data, dict) or 'en-tetes_securite' not in data:
            return render_generic(data)

        rows = ""
        for header, header_data in data.get('en-tetes_securite', {}).items():
            rows += f"<tr><td>{header}</td><td>{header_data.get('statut')}</td><td>{get_remediation_html(header_data)}</td></tr>"
        return rows

    def render_generic(data):
        if isinstance(data, dict) and 'statut' in data:
            return f"<tr><td>-</td><td>{data.get('statut')}</td><td>{data.get('message')}{get_remediation_html(data)}</td></tr>"
        elif isinstance(data, list):
            rows = ""
            for item in data:
                rows += f"<tr><td>-</td><td>{item.get('statut')}</td><td>{item.get('message')}{get_remediation_html(item)}</td></tr>"
            return rows
        return f"<tr><td colspan='3'>{json.dumps(data, indent=2)}</td></tr>"

    def render_category(category, data):
        title_map = {
            "ssl_certificate": "Certificat SSL/TLS",
            "tls_protocols": "Protocoles TLS",
            "http_redirect": "Redirection HTTP",
            "security_headers": "En-têtes de sécurité",
            "dns_records": "Enregistrements DNS",
        }
        title = title_map.get(category, category.replace('_', ' ').title())

        content = f"<div class='report-group'><h3>{title}</h3><table class='grading-table'><thead><tr><th>Critère</th><th>Statut</th><th>Détails</th></tr></thead><tbody>"

        if category == 'ssl_certificate':
            content += render_ssl_certificate(data)
        elif category == 'tls_protocols':
            content += render_tls_protocols(data)
        elif category == 'dns_records':
            content += render_dns_records(data)
        elif category == 'security_headers':
            content += render_security_headers(data)
        else:
            content += render_generic(data)

        content += "</tbody></table></div>"
        return content

    def render_all_categories(results):
        content = ""
        # Define the order of categories
        ordered_categories = [
            "ssl_certificate", "tls_protocols", "http_redirect", "security_headers",
            "dns_records", "cookie_security", "cms_footprint_meta", "cms_footprint_paths",
            "js_libraries", "whois_info", "parking_score", "gdpr_compliance"
        ]
        for category in ordered_categories:
            if category in results:
                content += render_category(category, results[category])
        return content

    css_content = ""
    try:
<<<<<<< HEAD
        # Build a robust path to the CSS file relative to this script's location
        script_dir = os.path.dirname(os.path.abspath(__file__))
        css_path = os.path.join(script_dir, '..', 'static', 'style.css')
        with open(css_path, 'r', encoding='utf-8') as f:
            css_content = f.read()
    except FileNotFoundError:
        print(f"⚠️ Avertissement : Le fichier CSS n'a pas été trouvé. Le rapport ne sera pas stylisé.")
=======
        with open('static/style.css', 'r', encoding='utf-8') as f:
            css_content = f.read()
    except FileNotFoundError:
        print("⚠️ Avertissement : Le fichier static/style.css n'a pas été trouvé. Le rapport ne sera pas stylisé.")
>>>>>>> 3117f2a3

    html_content = f'''<!DOCTYPE html>
<html lang="fr">
<head>
    <meta charset="UTF-8">
    <title>Rapport de Sécurité - {hostname}</title>
    <style>
        {css_content}
    </style>
</head>
<body>
    <header>
        <h1>Rapport de Sécurité - {hostname}</h1>
    </header>
    <div class="container">
        <div class="score-summary-card">
            <div class="chart">
                <img src="data:image/png;base64,{generate_score_pie_chart(score, grade)}" alt="Score: {grade}" />
            </div>
            <div class="details">
                <h2>Score global</h2>
                <div class="score-display">{grade} — {int(score)}%</div>
                <div class="issues">{get_critical_issues_summary(results)}</div>
            </div>
        </div>

        {render_all_categories(results)}

    </div>
    <footer>
        <p>© {datetime.now().year} Rapport de Sécurité. Tous droits réservés.</p>
    </footer>
</body>
</html>'''

    try:
        with open(filename, 'w', encoding='utf-8') as f:
            f.write(html_content)
        print(f"\n✅ Rapport HTML généré avec succès : {filename}")
        return filename
    except IOError as e:
        print(f"\n❌ Erreur lors de l'écriture du rapport HTML : {e}")
        return None<|MERGE_RESOLUTION|>--- conflicted
+++ resolved
@@ -19,11 +19,7 @@
 
     fig, ax = plt.subplots(figsize=(1, 1), dpi=100)
     ax.set_aspect('equal')
-<<<<<<< HEAD
-
-=======
     
->>>>>>> 3117f2a3
     values = [score, 100 - score]
     ax.pie(values, colors=[grade_color, '#e9ecef'], startangle=90, wedgeprops=dict(width=0.3))
 
@@ -33,21 +29,13 @@
     fig.savefig(buf, format='png', transparent=True)
     buf.seek(0)
     plt.close(fig)
-<<<<<<< HEAD
-
-=======
     
->>>>>>> 3117f2a3
     return base64.b64encode(buf.getvalue()).decode('utf-8')
 
 def get_critical_issues_summary(results):
     """Extrait les deux premiers problèmes critiques (statut ERROR) pour le résumé."""
     critical_issues = []
-<<<<<<< HEAD
-
-=======
     
->>>>>>> 3117f2a3
     def find_errors(data):
         if len(critical_issues) >= 2:
             return
@@ -62,11 +50,7 @@
                 message = data.get('message')
                 if message and message not in critical_issues:
                     critical_issues.append(message)
-<<<<<<< HEAD
-
-=======
             
->>>>>>> 3117f2a3
             for key, value in data.items():
                 if len(critical_issues) < 2:
                     find_errors(value)
@@ -249,20 +233,10 @@
 
     css_content = ""
     try:
-<<<<<<< HEAD
-        # Build a robust path to the CSS file relative to this script's location
-        script_dir = os.path.dirname(os.path.abspath(__file__))
-        css_path = os.path.join(script_dir, '..', 'static', 'style.css')
-        with open(css_path, 'r', encoding='utf-8') as f:
-            css_content = f.read()
-    except FileNotFoundError:
-        print(f"⚠️ Avertissement : Le fichier CSS n'a pas été trouvé. Le rapport ne sera pas stylisé.")
-=======
         with open('static/style.css', 'r', encoding='utf-8') as f:
             css_content = f.read()
     except FileNotFoundError:
         print("⚠️ Avertissement : Le fichier static/style.css n'a pas été trouvé. Le rapport ne sera pas stylisé.")
->>>>>>> 3117f2a3
 
     html_content = f'''<!DOCTYPE html>
 <html lang="fr">
