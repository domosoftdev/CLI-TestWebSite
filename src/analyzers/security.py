--- conflicted
+++ resolved
@@ -268,7 +268,6 @@
             mx_ans = dns.resolver.resolve(hostname, 'MX'); mx_records = sorted([(r.preference, str(r.exchange)) for r in mx_ans]); results['mx'] = {"statut": "SUCCESS", "valeurs": [f"Prio {p}: {e}" for p, e in mx_records], "criticite": "INFO"}
         except (dns.resolver.NoAnswer, dns.resolver.NXDOMAIN, dns.exception.Timeout) as e: results['mx'] = {"statut": "ERROR", "message": f"Impossible de récupérer les enregistrements MX ({e})", "criticite": "LOW"}
         try:
-<<<<<<< HEAD
             dmarc_ans = dns.resolver.resolve(f"_dmarc.{hostname}", 'TXT')
             # A domain should only have one DMARC record, but it can be split into multiple strings.
             # We take the first answer and concatenate its parts without spaces.
@@ -294,15 +293,6 @@
                 results['spf'] = {"statut": "ERROR", "message": "Aucun enregistrement SPF trouvé.", "criticite": "HIGH", "remediation_id": "SPF_MISSING"}
         except (dns.resolver.NoAnswer, dns.resolver.NXDOMAIN, dns.exception.Timeout):
             results['spf'] = {"statut": "ERROR", "message": "Aucun enregistrement TXT trouvé.", "criticite": "HIGH", "remediation_id": "SPF_MISSING"}
-=======
-            dmarc_ans = dns.resolver.resolve(f"_dmarc.{hostname}", 'TXT'); dmarc_rec = ' '.join([b.decode() for b in dmarc_ans[0].strings]); results['dmarc'] = {"statut": "SUCCESS", "valeur": dmarc_rec, "criticite": "INFO"}
-        except (dns.resolver.NoAnswer, dns.resolver.NXDOMAIN, dns.exception.Timeout): results['dmarc'] = {"statut": "ERROR", "message": "Aucun enregistrement DMARC trouvé.", "criticite": "HIGH", "remediation_id": "DMARC_MISSING"}
-        try:
-            txt_ans = dns.resolver.resolve(hostname, 'TXT'); spf_rec = next((s for s in [' '.join([b.decode() for r in txt_ans]) for r in txt_ans] if s.startswith('v=spf1')), None)
-            if spf_rec: results['spf'] = {"statut": "SUCCESS", "valeur": spf_rec, "criticite": "INFO"}
-            else: results['spf'] = {"statut": "ERROR", "message": "Aucun enregistrement SPF trouvé.", "criticite": "HIGH", "remediation_id": "SPF_MISSING"}
-        except (dns.resolver.NoAnswer, dns.resolver.NXDOMAIN, dns.exception.Timeout): results['spf'] = {"statut": "ERROR", "message": "Aucun enregistrement TXT trouvé.", "criticite": "HIGH"}
->>>>>>> 084109cd
         return results
 
     def _check_cookie_security(self, hostname, ssl_cert_result=None):
