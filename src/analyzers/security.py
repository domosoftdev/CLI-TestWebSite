--- conflicted
+++ resolved
@@ -212,25 +212,16 @@
                 chain_details = []
                 for i, cert in enumerate(deployment.received_certificate_chain):
                     detail = {
-<<<<<<< HEAD
                         "issuer_cn": self._parse_cert_field(cert.issuer, NameOID.COMMON_NAME),
                         "issuer_org": self._parse_cert_field(cert.issuer, NameOID.ORGANIZATION_NAME),
                         "subject_cn": self._parse_cert_field(cert.subject, NameOID.COMMON_NAME),
                         "subject_org": self._parse_cert_field(cert.subject, NameOID.ORGANIZATION_NAME),
                         "issued": cert.not_valid_before_utc.strftime('%b %d, %Y'),
                         "expires": cert.not_valid_after_utc.strftime('%b %d, %Y'),
-=======
-                        "sujet": cert.subject.rfc4514_string(),
-                        "emetteur": cert.issuer.rfc4514_string(),
->>>>>>> 65e8ed8d
                         "is_problematic": False,
                         "explanation": "Ce certificat est valide et approuvé."
                     }
                     # Marquer le dernier certificat comme problématique si la validation a échoué
-<<<<<<< HEAD
-=======
-                    # et qu'il s'agit bien de la racine du problème.
->>>>>>> 65e8ed8d
                     if not validation.was_validation_successful and i == len(deployment.received_certificate_chain) - 1:
                         detail["is_problematic"] = True
                         error_str = str(validation.validation_error)
@@ -240,10 +231,6 @@
                         else:
                             detail["explanation"] = f"La validation de ce certificat a échoué avec l'erreur : {error_str}"
                             detail["remediation"] = "Vérifiez la validité et la configuration de ce certificat sur le serveur."
-<<<<<<< HEAD
-=======
-
->>>>>>> 65e8ed8d
                     chain_details.append(detail)
                 # Final result construction
                 result_dict = {
@@ -524,11 +511,7 @@
                 "registrant_org": self._format_whois_value(w.get('org')),
                 "registrant_address": ", ".join(filter(lambda x: x and x != "N/A", registrant_address)) or "N/A",
             }
-<<<<<<< HEAD
-        except whois.parser.PywhoisError as e:
-=======
-        except Exception as e:
->>>>>>> 65e8ed8d
+        except Exception as e:
             return {"statut": "ERROR", "message": f"Impossible de récupérer les informations WHOIS : {e}", "criticite": "LOW"}
         except ConnectionResetError:
             return {"statut": "ERROR", "message": "La connexion avec le serveur WHOIS a été réinitialisée.", "criticite": "LOW"}