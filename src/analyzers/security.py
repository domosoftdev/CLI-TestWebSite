# -*- coding: utf-8 -*-

"""
Module principal pour l'analyse de sécurité de site web.
Contient la logique pour vérifier les certificats, les en-têtes, et plus encore.
"""

import socket
import ssl
import requests
import re
import whois
import dns.resolver
from datetime import datetime, timezone
from bs4 import BeautifulSoup
from packaging import version
from sslyze import (
    Scanner,
    ServerScanRequest,
    ServerNetworkLocation,
    ServerNetworkConfiguration,
    ScanCommandAttemptStatusEnum,
    ServerScanStatusEnum,
)
from cryptography.x509.oid import ExtensionOID
from cryptography.x509 import general_name
from cryptography.hazmat.primitives.asymmetric import rsa, ec
from sslyze.plugins.scan_commands import ScanCommand

# Importation depuis la nouvelle structure de modules et configuration
from src.config import (
    SEVERITY_SCORES,
    OSV_API_URL,
    KNOWN_JS_LIBRARIES,
    DEFAULT_TIMEOUT,
    CMS_PATHS
)
from src.analyzers.parking import calculate_parking_score
from src.analyzers.gdpr import GDPRChecker

class SecurityAnalyzer:
    """
    Classe principale pour orchestrer les différents scans de sécurité.
    """
    def __init__(self, verbose=False):
        self.verbose = verbose

    def analyze(self, hostname, perform_gdpr_check=False):
        """
        Lance une analyse de sécurité complète pour un nom de domaine donné.
        """
        if self.verbose:
            print(f"Lancement de l'analyse de sécurité complète pour {hostname}...")

        all_results = {'hostname': hostname}

        if perform_gdpr_check:
            if self.verbose:
                print("Lancement du sous-module d'analyse RGPD...")
            gdpr_checker = GDPRChecker(verbose=self.verbose)
            all_results['gdpr_compliance'] = gdpr_checker.check_gdpr_compliance(f"https://{hostname}")

        # Exécution des différents modules de scan
        ssl_cert_result = self._check_ssl_certificate(hostname)
        all_results['ssl_certificate'] = ssl_cert_result

        all_results['tls_protocols'] = self._scan_tls_protocols(hostname)
        all_results['http_redirect'] = self._check_http_to_https_redirect(hostname)
        all_results['security_headers'] = self._check_security_headers(hostname, ssl_cert_result=ssl_cert_result)
        all_results['cookie_security'] = self._check_cookie_security(hostname, ssl_cert_result=ssl_cert_result)
        all_results['cms_footprint_meta'] = self._check_cms_footprint(hostname, ssl_cert_result=ssl_cert_result)
        all_results['cms_footprint_paths'] = self._check_cms_paths(hostname, ssl_cert_result=ssl_cert_result)

        is_wordpress = any(path.get('cms') == 'WordPress' for path in all_results.get('cms_footprint_paths', []))
        if is_wordpress:
            if self.verbose:
                print("WordPress détecté, lancement des scans spécifiques...")
            all_results['wordpress_specifics'] = self._check_wordpress_specifics(hostname, ssl_cert_result=ssl_cert_result)

        all_results['dns_records'] = self._check_dns_records(hostname)
        all_results['js_libraries'] = self._check_js_libraries(hostname, ssl_cert_result=ssl_cert_result)
        all_results['whois_info'] = self._check_whois_info(hostname)
        all_results['parking_score'] = calculate_parking_score(hostname, verbose=self.verbose)

        # Calcul du score final
        score, grade = self._calculate_score(all_results)
        all_results['score_final'] = score
        all_results['note'] = grade

        if self.verbose:
            print(f"Analyse de sécurité terminée pour {hostname}. Score final: {score} ({grade})")

        return all_results

    def _calculate_score(self, results):
        """Calcule le score de dangerosité et la note associée."""
        total_score = 0

        def traverse_results(data):
            nonlocal total_score
            if isinstance(data, dict):
                if 'criticite' in data:
                    total_score += SEVERITY_SCORES.get(data['criticite'], 0)
                for value in data.values():
                    traverse_results(value)
            elif isinstance(data, list):
                for item in data:
                    traverse_results(item)

        traverse_results(results)

        if total_score == 0: grade = "A+"
        elif total_score <= 10: grade = "A"
        elif total_score <= 20: grade = "B"
        elif total_score <= 40: grade = "C"
        elif total_score <= 60: grade = "D"
        else: grade = "F"

        return total_score, grade

    def _query_osv_api(self, package_name, version, ecosystem):
        query = {"version": version, "package": {"name": package_name, "ecosystem": ecosystem}}
        try:
            response = requests.post(OSV_API_URL, json=query, timeout=15)
            if response.status_code == 200 and response.json().get('vulns'):
                return response.json()['vulns']
        except requests.exceptions.RequestException:
            return None
        return None

    def _check_ssl_certificate(self, hostname):
        if self.verbose: print(f"  - Vérification du certificat SSL pour {hostname}")
        try:
            server_location = ServerNetworkLocation(hostname=hostname, port=443)
            network_config = ServerNetworkConfiguration(
                tls_server_name_indication=hostname, network_timeout=30
            )
            # Activer la chasing AIA pour reconstruire la chaîne si elle est incomplète
            scan_request = ServerScanRequest(
                server_location=server_location,
                scan_commands={ScanCommand.CERTIFICATE_INFO},
                network_configuration=network_config
            )
            scanner = Scanner()
            scanner.queue_scans([scan_request])

            for result in scanner.get_results():
                if result.scan_status != ServerScanStatusEnum.COMPLETED:
                    return {"statut": "ERROR", "message": "La connexion au serveur a échoué.", "criticite": "HIGH"}

                cert_info_attempt = result.scan_result.certificate_info
                if cert_info_attempt.status == ScanCommandAttemptStatusEnum.ERROR:
                    return {"statut": "ERROR", "message": f"Scan de certificat échoué: {cert_info_attempt.error_reason}", "criticite": "HIGH"}

                cert_info = cert_info_attempt.result
                if not cert_info.certificate_deployments:
                    return {"statut": "ERROR", "message": "Aucun certificat reçu.", "criticite": "HIGH"}

                deployment = cert_info.certificate_deployments[0]
                leaf_cert = deployment.received_certificate_chain[0]
                validation = deployment.path_validation_results[0]

                verified_chain = validation.verified_certificate_chain or deployment.received_certificate_chain

                points_a_corriger = []

                # 1. Chain of trust
                if not validation.was_validation_successful:
                    error_str = str(validation.validation_error)
                    if "unable to get local issuer certificate" in error_str or "candidates exhausted" in error_str:
                        points_a_corriger.append({
                            "message": "La chaîne de certificats est incomplète. Le serveur ne fournit probablement pas tous les certificats intermédiaires.",
                            "criticite": "MEDIUM",
                            "remediation_id": "SSL_CHAIN_INCOMPLETE"
                        })
                    else:
                        points_a_corriger.append({
                            "message": f"La chaîne de certificats n'est pas fiable: {error_str}",
                            "criticite": "HIGH",
                            "remediation_id": "SSL_CHAIN_UNTRUSTED"
                        })

                # 2. Temporal Validity
                jours_restants = (leaf_cert.not_valid_after_utc - datetime.now(timezone.utc)).days
                if jours_restants < 0:
                    points_a_corriger.append({"message": "Le certificat a expiré.", "criticite": "CRITICAL"})
                elif jours_restants < 30:
                    points_a_corriger.append({"message": f"Le certificat expire bientôt (dans {jours_restants} jours).", "criticite": "LOW"})

                # 3. Crypto Strength
                public_key = leaf_cert.public_key()
                key_info = "Inconnu"
                if isinstance(public_key, rsa.RSAPublicKey):
                    key_info = f"RSA {public_key.key_size} bits"
                    if public_key.key_size < 2048:
                        points_a_corriger.append({"message": f"La taille de la clé RSA ({public_key.key_size} bits) est inférieure au minimum recommandé de 2048 bits.", "criticite": "HIGH"})
                elif isinstance(public_key, ec.EllipticCurvePublicKey):
                    key_info = f"ECDSA {public_key.curve.name} ({public_key.curve.key_size} bits)"
                    if public_key.curve.key_size < 256:
                         points_a_corriger.append({"message": f"La taille de la clé ECDSA ({public_key.curve.key_size} bits) est inférieure au minimum recommandé de 256 bits.", "criticite": "HIGH"})

                sig_algo = leaf_cert.signature_hash_algorithm.name if leaf_cert.signature_hash_algorithm else "inconnu"
                if sig_algo.lower() in ['md5', 'sha1']:
                     points_a_corriger.append({"message": f"L'algorithme de signature ({sig_algo}) est faible et obsolète.", "criticite": "HIGH"})

                # Final result construction
                result_dict = {
                    "statut": "SUCCESS",
                    "message": "Analyse du certificat terminée.",
                    "criticite": "INFO",
                    "points_a_corriger": points_a_corriger,
                    "details": {
                        "date_expiration": leaf_cert.not_valid_after_utc.strftime('%Y-%m-%d'),
                        "jours_restants": jours_restants,
                        "noms_alternatifs_sujet (SAN)": [name for name in leaf_cert.extensions.get_extension_for_oid(ExtensionOID.SUBJECT_ALTERNATIVE_NAME).value.get_values_for_type(general_name.DNSName)],
                        "chaine_de_certificats": [{
                            "sujet": cert.subject.rfc4514_string(),
                            "emetteur": cert.issuer.rfc4514_string(),
<<<<<<< HEAD
                            "is_problematic": not validation.was_validation_successful and i == len(verified_chain) - 1
                        } for i, cert in enumerate(verified_chain)],
=======
                            "is_problematic": not validation.was_validation_successful and i == len(deployment.received_certificate_chain) - 1
                        } for i, cert in enumerate(deployment.received_certificate_chain)],
>>>>>>> 4eb9870a
                        "force_cle_publique": key_info,
                        "algorithme_signature": sig_algo,
                    }
                }
                return result_dict

        except Exception as e:
            import traceback
            traceback.print_exc()
            return {"statut": "ERROR", "message": f"Erreur inattendue: {e}", "criticite": "HIGH"}

    def _scan_tls_protocols(self, hostname):
        if self.verbose: print(f"  - Scan des protocoles TLS pour {hostname}")
        results = []
        try:
            server_location = ServerNetworkLocation(hostname=hostname, port=443)
            network_config = ServerNetworkConfiguration(
                tls_server_name_indication=hostname, network_timeout=30
            )
            scan_request = ServerScanRequest(
                server_location=server_location,
                scan_commands={ScanCommand.SSL_2_0_CIPHER_SUITES, ScanCommand.SSL_3_0_CIPHER_SUITES, ScanCommand.TLS_1_0_CIPHER_SUITES, ScanCommand.TLS_1_1_CIPHER_SUITES, ScanCommand.TLS_1_2_CIPHER_SUITES, ScanCommand.TLS_1_3_CIPHER_SUITES},
                network_configuration=network_config
            )
            scanner = Scanner()
            scanner.queue_scans([scan_request])
            for result in scanner.get_results():
                if result.scan_status == ServerScanStatusEnum.ERROR_NO_CONNECTIVITY:
                    return [{"statut": "ERROR", "message": f"Impossible de se connecter à {hostname} pour le scan TLS.", "criticite": "HIGH"}]
                proto_scans = {"SSL 2.0": result.scan_result.ssl_2_0_cipher_suites, "SSL 3.0": result.scan_result.ssl_3_0_cipher_suites, "TLS 1.0": result.scan_result.tls_1_0_cipher_suites, "TLS 1.1": result.scan_result.tls_1_1_cipher_suites, "TLS 1.2": result.scan_result.tls_1_2_cipher_suites, "TLS 1.3": result.scan_result.tls_1_3_cipher_suites}
                for name, scan in proto_scans.items():
                    if scan.status == ScanCommandAttemptStatusEnum.ERROR: continue
                    if scan.result.accepted_cipher_suites:
                        crit = "HIGH" if name in ["SSL 2.0", "SSL 3.0", "TLS 1.0", "TLS 1.1"] else "INFO"
                        res = {"protocole": name, "statut": "ERROR" if crit == "HIGH" else "SUCCESS", "message": "Supporté", "criticite": crit}
                        if crit == "HIGH": res["remediation_id"] = "TLS_OBSOLETE"
                        results.append(res)
                    else:
                        results.append({"protocole": name, "statut": "SUCCESS", "message": "Non supporté", "criticite": "INFO"})
                return results
        except Exception as e:
            import traceback
            traceback.print_exc()
            return [{"statut": "ERROR", "message": f"Erreur inattendue lors du scan sslyze: {e}", "criticite": "HIGH"}]

    def _check_http_to_https_redirect(self, hostname):
        if self.verbose: print(f"  - Vérification de la redirection HTTP->HTTPS pour {hostname}")
        try:
            response = requests.get(f"http://{hostname}", allow_redirects=False, timeout=DEFAULT_TIMEOUT)
            if 300 <= response.status_code < 400 and response.headers.get('Location', '').startswith('https://'):
                return {"statut": "SUCCESS", "message": "Redirection correcte vers HTTPS.", "criticite": "INFO"}
            return {"statut": "ERROR", "message": "La redirection de HTTP vers HTTPS n'est pas correctement configurée.", "criticite": "MEDIUM", "remediation_id": "NO_HTTPS_REDIRECT"}
        except requests.exceptions.RequestException as e:
            return {"statut": "ERROR", "message": f"Erreur lors du test de redirection: {e}", "criticite": "HIGH"}

    def _check_dns_records(self, hostname):
        if self.verbose: print(f"  - Vérification des enregistrements DNS pour {hostname}")
        results = {}
        try:
            ns_ans = dns.resolver.resolve(hostname, 'NS'); results['ns'] = {"statut": "SUCCESS", "valeurs": [str(r.target) for r in ns_ans], "criticite": "INFO"}
        except (dns.resolver.NoAnswer, dns.resolver.NXDOMAIN, dns.exception.Timeout) as e: results['ns'] = {"statut": "ERROR", "message": f"Impossible de récupérer les enregistrements NS ({e})", "criticite": "LOW"}
        try:
            a_ans = dns.resolver.resolve(hostname, 'A'); results['a'] = {"statut": "SUCCESS", "valeurs": [r.address for r in a_ans], "criticite": "INFO"}
        except (dns.resolver.NoAnswer, dns.resolver.NXDOMAIN, dns.exception.Timeout) as e: results['a'] = {"statut": "ERROR", "message": f"Impossible de récupérer les enregistrements A ({e})", "criticite": "LOW"}
        try:
            mx_ans = dns.resolver.resolve(hostname, 'MX'); mx_records = sorted([(r.preference, str(r.exchange)) for r in mx_ans]); results['mx'] = {"statut": "SUCCESS", "valeurs": [f"Prio {p}: {e}" for p, e in mx_records], "criticite": "INFO"}
        except (dns.resolver.NoAnswer, dns.resolver.NXDOMAIN, dns.exception.Timeout) as e: results['mx'] = {"statut": "ERROR", "message": f"Impossible de récupérer les enregistrements MX ({e})", "criticite": "LOW"}
        try:
            dmarc_ans = dns.resolver.resolve(f"_dmarc.{hostname}", 'TXT')
            # A domain should only have one DMARC record, but it can be split into multiple strings.
            # We take the first answer and concatenate its parts without spaces.
            dmarc_rec = b"".join(dmarc_ans[0].strings).decode()
            results['dmarc'] = {"statut": "SUCCESS", "valeur": dmarc_rec, "criticite": "INFO"}
        except (dns.resolver.NoAnswer, dns.resolver.NXDOMAIN, dns.exception.Timeout, IndexError):
            results['dmarc'] = {"statut": "ERROR", "message": "Aucun enregistrement DMARC trouvé.", "criticite": "HIGH", "remediation_id": "DMARC_MISSING"}

        try:
            txt_ans = dns.resolver.resolve(hostname, 'TXT')
            spf_rec = None
            # A domain can have multiple TXT records. We need to find the SPF one.
            for rdata in txt_ans:
                # Each rdata can have multiple strings, which should be concatenated.
                txt_content = b"".join(rdata.strings).decode()
                if txt_content.startswith('v=spf1'):
                    spf_rec = txt_content
                    break  # Found SPF record, no need to check others

            if spf_rec:
                results['spf'] = {"statut": "SUCCESS", "valeur": spf_rec, "criticite": "INFO"}
            else:
                results['spf'] = {"statut": "ERROR", "message": "Aucun enregistrement SPF trouvé.", "criticite": "HIGH", "remediation_id": "SPF_MISSING"}
        except (dns.resolver.NoAnswer, dns.resolver.NXDOMAIN, dns.exception.Timeout):
            results['spf'] = {"statut": "ERROR", "message": "Aucun enregistrement TXT trouvé.", "criticite": "HIGH", "remediation_id": "SPF_MISSING"}
        return results

    def _check_cookie_security(self, hostname, ssl_cert_result=None):
        if self.verbose: print(f"  - Analyse des cookies pour {hostname}")
        results = []
        try:
            response = requests.get(f"https://{hostname}", timeout=DEFAULT_TIMEOUT)
            raw_cookies = response.raw.headers.get_all('Set-Cookie', [])
            if not raw_cookies: return [{"statut": "INFO", "message": "Aucun cookie n'a été défini par le serveur.", "criticite": "INFO"}]
            for header in raw_cookies:
                parts = [p.strip().lower() for p in header.split(';')]
                cookie_name = parts[0].split('=')[0]; attributes = set(parts[1:])
                cookie_res = {"nom": cookie_name}; secure_ok = 'secure' in attributes; httponly_ok = 'httponly' in attributes; samesite_ok = any(a.startswith('samesite=') for a in attributes)
                cookie_res["secure"] = {"present": secure_ok, "criticite": "INFO" if secure_ok else "HIGH", "remediation_id": "COOKIE_NO_SECURE"}
                cookie_res["httponly"] = {"present": httponly_ok, "criticite": "INFO" if httponly_ok else "MEDIUM", "remediation_id": "COOKIE_NO_HTTPONLY"}
                cookie_res["samesite"] = {"present": samesite_ok, "criticite": "INFO" if samesite_ok else "MEDIUM", "remediation_id": "COOKIE_NO_SAMESITE"}
                results.append(cookie_res)
            return results
        except requests.exceptions.SSLError:
            if ssl_cert_result and ssl_cert_result.get('points_a_corriger'):
                return [{"statut": "INFO", "message": "Analyse sautée à cause d'un problème de configuration SSL déjà identifié.", "criticite": "INFO"}]
            return [{"statut": "ERROR", "message": "Erreur SSL lors de la connexion.", "criticite": "HIGH"}]
        except requests.exceptions.RequestException as e:
            return [{"statut": "ERROR", "message": f"Erreur lors de la récupération des cookies: {e}", "criticite": "HIGH"}]

    def _check_security_headers(self, hostname, ssl_cert_result=None):
        if self.verbose: print(f"  - Analyse des en-têtes de sécurité pour {hostname}")
        results = {"empreinte": [], "en-tetes_securite": {}}
        try:
            response = requests.get(f"https://{hostname}", timeout=DEFAULT_TIMEOUT); headers = {k.lower(): v for k, v in response.headers.items()}; results['url_finale'] = response.url
            for h in ['server', 'x-powered-by', 'x-aspnet-version']:
                if h in headers: results['empreinte'].append({"header": h, "valeur": headers[h], "criticite": "LOW", "remediation_id": "SERVER_HEADER_VISIBLE"})
            hsts_header = headers.get('strict-transport-security')
            if hsts_header and 'max-age' in hsts_header and int(hsts_header.split('max-age=')[1].split(';')[0]) >= 15552000: results['en-tetes_securite']['hsts'] = {"statut": "SUCCESS", "criticite": "INFO"}
            else: results['en-tetes_securite']['hsts'] = {"statut": "ERROR", "criticite": "HIGH", "remediation_id": "HSTS_MISSING"}
            xfo_header = headers.get('x-frame-options', '').upper()
            if xfo_header in ['DENY', 'SAMEORIGIN']: results['en-tetes_securite']['x-frame-options'] = {"statut": "SUCCESS", "criticite": "INFO"}
            else: results['en-tetes_securite']['x-frame-options'] = {"statut": "ERROR", "criticite": "MEDIUM", "remediation_id": "XFO_MISSING"}
            xcto_header = headers.get('x-content-type-options', '').lower()
            if xcto_header == 'nosniff': results['en-tetes_securite']['x-content-type-options'] = {"statut": "SUCCESS", "criticite": "INFO"}
            else: results['en-tetes_securite']['x-content-type-options'] = {"statut": "ERROR", "criticite": "MEDIUM", "remediation_id": "XCTO_MISSING"}
            csp_header = headers.get('content-security-policy')
            if csp_header: results['en-tetes_securite']['csp'] = {"statut": "SUCCESS", "criticite": "INFO"}
            else: results['en-tetes_securite']['csp'] = {"statut": "WARNING", "criticite": "LOW", "remediation_id": "CSP_MISSING"}
            return results
        except requests.exceptions.SSLError:
            if ssl_cert_result and ssl_cert_result.get('points_a_corriger'):
                return {"statut": "INFO", "message": "Analyse sautée à cause d'un problème de configuration SSL déjà identifié.", "criticite": "INFO"}
            return {"statut": "ERROR", "message": "Erreur SSL lors de la connexion.", "criticite": "HIGH"}
        except requests.exceptions.RequestException as e:
            return {"statut": "ERROR", "message": f"Erreur lors de la récupération des en-têtes: {e}", "criticite": "HIGH"}

    def _check_cms_footprint(self, hostname, ssl_cert_result=None):
        if self.verbose: print(f"  - Recherche d'empreinte CMS pour {hostname}")
        try:
            response = requests.get(f"https://{hostname}", timeout=DEFAULT_TIMEOUT); soup = BeautifulSoup(response.content, 'lxml'); gen_tag = soup.find('meta', attrs={'name': 'generator'})
            if gen_tag and gen_tag.get('content'): return {"statut": "INFO", "message": f"Balise 'generator' trouvée: {gen_tag.get('content')}", "criticite": "INFO"}
            return {"statut": "INFO", "message": "Aucune balise meta 'generator' trouvée.", "criticite": "INFO"}
        except requests.exceptions.SSLError:
            if ssl_cert_result and ssl_cert_result.get('points_a_corriger'):
                return {"statut": "INFO", "message": "Analyse sautée à cause d'un problème de configuration SSL déjà identifié.", "criticite": "INFO"}
            return {"statut": "ERROR", "message": "Erreur SSL lors de la connexion.", "criticite": "HIGH"}
        except requests.exceptions.RequestException as e:
            return {"statut": "ERROR", "message": f"Erreur lors de l'analyse CMS: {e}", "criticite": "HIGH"}

    def _check_cms_paths(self, hostname, ssl_cert_result=None):
        if self.verbose: print(f"  - Vérification des chemins CMS connus pour {hostname}")
        results = []
        for cms, path_list in CMS_PATHS.items():
            for path in path_list:
                try:
                    if requests.head(f"https://{hostname}{path}", timeout=3, allow_redirects=True).status_code in [200, 302, 301]: results.append({"cms": cms, "path": path, "criticite": "INFO"})
                except requests.exceptions.SSLError:
                    # Don't report for every single path, just break
                    break
                except requests.exceptions.RequestException: continue
        return results

    def _check_js_libraries(self, hostname, ssl_cert_result=None):
        if self.verbose: print(f"  - Analyse des bibliothèques JavaScript pour {hostname}")
        results = []
        detected_libs = {}
        try:
            response = requests.get(f"https://{hostname}", timeout=DEFAULT_TIMEOUT)
            soup = BeautifulSoup(response.content, 'lxml')
            for script in soup.find_all('script', src=True):
                src = script['src']
                match = re.search(r'([a-zA-Z0-9.-]+?)[._-]([0-9]+\.[0-9]+(?:\.[0-9]+)?)(?:[._-]min)?\.js', src)
                if match:
                    lib_name = match.group(1).lower()
                    detected_version_str = match.group(2)
                    if lib_name in KNOWN_JS_LIBRARIES and lib_name not in detected_libs:
                        detected_libs[lib_name] = {"version": detected_version_str, "source": "filename"}
            for script in soup.find_all('script'):
                content = script.string
                if not content: continue
                if 'jquery' not in detected_libs and ('jQuery' in content or re.search(r'\$\s*\(', content)):
                    detected_libs['jquery'] = {"version": "inconnu", "source": "inline content"}
                if 'react' not in detected_libs and 'React.createElement' in content:
                    detected_libs['react'] = {"version": "inconnu", "source": "inline content"}
                if 'angular' not in detected_libs and 'angular.module' in content:
                    detected_libs['angular'] = {"version": "inconnu", "source": "inline content"}
            for lib_name, data in detected_libs.items():
                lib_info = KNOWN_JS_LIBRARIES[lib_name]
                latest_version_str = lib_info["latest"]
                detected_version_str = data["version"]
                result_entry = {"bibliotheque": lib_name, "version_detectee": detected_version_str, "derniere_version": latest_version_str, "vulnerabilities": []}
                if detected_version_str == "inconnu":
                    result_entry.update({"statut": "WARNING", "criticite": "LOW", "message": "Bibliothèque détectée mais version inconnue."})
                else:
                    try:
                        detected_v = version.parse(detected_version_str)
                        latest_v = version.parse(latest_version_str)
                        if detected_v < latest_v:
                            result_entry.update({"statut": "WARNING", "criticite": "MEDIUM", "remediation_id": "JS_LIB_OBSOLETE"})
                            vulns = self._query_osv_api(lib_name, detected_version_str, lib_info["ecosystem"])
                            if vulns:
                                result_entry["criticite"] = "HIGH"
                                for v in vulns: result_entry["vulnerabilities"].append({"id": v.get('id'), "summary": v.get('summary', 'Pas de résumé.'), "details": v.get('details', '')})
                        else:
                            result_entry.update({"statut": "SUCCESS", "criticite": "INFO"})
                    except version.InvalidVersion:
                        continue
                results.append(result_entry)
        except requests.exceptions.SSLError:
            if ssl_cert_result and ssl_cert_result.get('points_a_corriger'):
                return [{"statut": "INFO", "message": "Analyse sautée à cause d'un problème de configuration SSL déjà identifié.", "criticite": "INFO"}]
            return [{"statut": "ERROR", "message": "Erreur SSL lors de la connexion.", "criticite": "HIGH"}]
        except requests.exceptions.RequestException as e:
            return [{"statut": "ERROR", "message": f"Erreur lors de l'analyse des bibliothèques JS: {e}", "criticite": "HIGH"}]
        return results

    def _check_wordpress_specifics(self, hostname, ssl_cert_result=None):
        if self.verbose: print(f"  - Vérification des points spécifiques à WordPress pour {hostname}")
        results = {}; base_url = f"https://{hostname}"
        try:
            url = f"{base_url}/wp-config.php.bak"; response = requests.head(url, timeout=5, allow_redirects=False)
            if response.status_code == 200: results['config_backup'] = {"statut": "ERROR", "criticite": "CRITICAL", "message": f"Le fichier de sauvegarde {url} est exposé publiquement.", "remediation_id": "WP_CONFIG_BAK_EXPOSED"}
            else: results['config_backup'] = {"statut": "SUCCESS", "criticite": "INFO", "message": "Le fichier wp-config.php.bak n'a pas été trouvé."}
        except requests.exceptions.SSLError:
             results['config_backup'] = {"statut": "INFO", "criticite": "INFO", "message": "Analyse sautée à cause d'un problème de configuration SSL déjà identifié."}
        except requests.exceptions.RequestException: results['config_backup'] = {"statut": "INFO", "criticite": "INFO", "message": "Erreur réseau lors de la vérification de wp-config.php.bak."}
        try:
            url = f"{base_url}/?author=1"; response = requests.get(url, timeout=5, allow_redirects=False); location = response.headers.get('Location', '')
            if 300 <= response.status_code < 400 and '/author/' in location:
                username = location.split('/author/')[1].split('/')[0]; results['user_enum'] = {"statut": "ERROR", "criticite": "MEDIUM", "message": f"L'énumération d'utilisateurs est possible. Nom d'utilisateur trouvé : '{username}'.", "remediation_id": "WP_USER_ENUM_ENABLED"}
            else: results['user_enum'] = {"statut": "SUCCESS", "criticite": "INFO", "message": "L'énumération d'utilisateurs via ?author=1 ne semble pas possible."}
        except requests.exceptions.SSLError:
             results['user_enum'] = {"statut": "INFO", "criticite": "INFO", "message": "Analyse sautée à cause d'un problème de configuration SSL déjà identifié."}
        except requests.exceptions.RequestException: results['user_enum'] = {"statut": "INFO", "criticite": "INFO", "message": "Erreur réseau lors de la vérification de l'énumération d'utilisateurs."}
        try:
            response = requests.get(base_url, timeout=DEFAULT_TIMEOUT); soup = BeautifulSoup(response.content, 'lxml'); plugin_pattern = re.compile(r'/wp-content/plugins/([a-zA-Z0-9_-]+)/'); found_plugins = set()
            for tag in soup.find_all(['link', 'script'], href=True) + soup.find_all('script', src=True):
                url = tag.get('href') or tag.get('src')
                if url:
                    match = plugin_pattern.search(url)
                    if match: found_plugins.add(match.group(1))
            if found_plugins: results['plugin_enum'] = {"statut": "INFO", "criticite": "INFO", "message": "Plugins détectés", "plugins": list(found_plugins)}
            else: results['plugin_enum'] = {"statut": "INFO", "criticite": "INFO", "message": "Aucun plugin détecté depuis la page d'accueil."}
        except requests.exceptions.SSLError:
            results['plugin_enum'] = {"statut": "INFO", "criticite": "INFO", "message": "Analyse sautée à cause d'un problème de configuration SSL déjà identifié."}
        except requests.exceptions.RequestException: results['plugin_enum'] = {"statut": "INFO", "criticite": "INFO", "message": "Erreur réseau lors de l'énumération des plugins."}
        return results

    def _format_whois_value(self, value):
        if isinstance(value, list):
            # Process each item in the list, applying timezone info to datetimes
            formatted_list = []
            for item in value:
                if isinstance(item, datetime):
                    # If datetime is naive, make it timezone-aware (UTC)
                    if item.tzinfo is None:
                        formatted_list.append(item.replace(tzinfo=timezone.utc).isoformat())
                    else:
                        formatted_list.append(item.isoformat())
                else:
                    formatted_list.append(str(item))
            return ", ".join(formatted_list)

        if isinstance(value, datetime):
            # If datetime is naive, make it timezone-aware (UTC)
            if value.tzinfo is None:
                return value.replace(tzinfo=timezone.utc).isoformat()
            return value.isoformat()

        return str(value) if value is not None else "N/A"

    def _check_whois_info(self, hostname):
        if self.verbose: print(f"  - Récupération des informations WHOIS pour {hostname}")
        try:
            w = whois.whois(hostname)
            if not hasattr(w, 'domain_name') or w.domain_name is None:
                return {"statut": "ERROR", "message": "Aucune donnée WHOIS trouvée.", "criticite": "LOW"}

            registrant_address = [
                self._format_whois_value(w.get('address')), self._format_whois_value(w.get('city')),
                self._format_whois_value(w.get('state')), self._format_whois_value(w.get('zipcode')),
                self._format_whois_value(w.get('country'))
            ]

            return {
                "statut": "SUCCESS", "criticite": "INFO",
                "registrar": self._format_whois_value(w.get('registrar')),
                "creation_date": self._format_whois_value(w.get('creation_date')),
                "expiration_date": self._format_whois_value(w.get('expiration_date')),
                "updated_date": self._format_whois_value(w.get('updated_date')),
                "domain_status": self._format_whois_value(w.get('status')),
                "name_servers": self._format_whois_value(w.get('name_servers')),
                "dnssec": "Activé" if w.get('dnssec') else "Désactivé ou non trouvé",
                "registrant_name": self._format_whois_value(w.get('name')),
                "registrant_org": self._format_whois_value(w.get('org')),
                "registrant_address": ", ".join(filter(lambda x: x and x != "N/A", registrant_address)) or "N/A",
            }
        except whois.parser.PywhoisError as e:
            return {"statut": "ERROR", "message": f"Impossible de récupérer les informations WHOIS : {e}", "criticite": "LOW"}<|MERGE_RESOLUTION|>--- conflicted
+++ resolved
@@ -216,13 +216,10 @@
                         "chaine_de_certificats": [{
                             "sujet": cert.subject.rfc4514_string(),
                             "emetteur": cert.issuer.rfc4514_string(),
-<<<<<<< HEAD
                             "is_problematic": not validation.was_validation_successful and i == len(verified_chain) - 1
                         } for i, cert in enumerate(verified_chain)],
-=======
                             "is_problematic": not validation.was_validation_successful and i == len(deployment.received_certificate_chain) - 1
                         } for i, cert in enumerate(deployment.received_certificate_chain)],
->>>>>>> 4eb9870a
                         "force_cle_publique": key_info,
                         "algorithme_signature": sig_algo,
                     }
